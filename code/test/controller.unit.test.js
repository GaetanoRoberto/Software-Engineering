import request from 'supertest';
import { app } from '../app';
import jwt from 'jsonwebtoken';
import { categories, transactions } from '../models/model';
<<<<<<< HEAD
import { createCategory, updateCategory, deleteCategory, getCategories, getAllTransactions, deleteTransactions, deleteTransaction, getTransactionsByGroupByCategory } from '../controllers/controller';
=======
import {createCategory, updateCategory, createTransaction,getAllTransactions, deleteTransactions, deleteTransaction, getTransactionsByGroupByCategory, getTransactionsByGroup, getTransactionsByUserByCategory } from '../controllers/controller';
>>>>>>> 5c4c1273
import { Group, User } from '../models/User';
import mongoose from 'mongoose';
import * as controller from '../controllers/controller';
import { verifyAuth } from '../controllers/utils';
import { response } from 'express';

jest.mock('../models/model');
jest.mock('../models/User');

/*beforeEach(() => {
  categories.find.mockClear();
  categories.findOne.mockClear();
  categories.findOneAndUpdate.mockClear();
  categories.prototype.save.mockClear();
  transactions.find.mockClear();
  transactions.findOne.mockClear();
  transactions.deleteOne.mockClear();
  transactions.aggregate.mockClear();
  transactions.updateMany.mockClear();
  transactions.prototype.save.mockClear();
  Group.findOne.mockClear();
  categories.findOne.mockClear();
});*/
beforeEach(() => {
    jest.clearAllMocks()
});

const VerifyAuthmodule = require('../controllers/utils');
/**
 * - Request Parameters: None
 * - Request Body Content: An object having attributes `type` and `color`
 *    - Example: `{type: "food", color: "red"}`
 * - Response `data` Content: An object having attributes `type` and `color`
 *    - Example: `res.status(200).json({data: {type: "food", color: "red"}, refreshedTokenMessage: res.locals.refreshedTokenMessage})`
 * - Returns a 400 error if the request body does not contain all the necessary attributes
 * - Returns a 400 error if at least one of the parameters in the request body is an empty string
 * - Returns a 400 error if the type of category passed in the request body represents an already existing category in the database
 * - Returns a 401 error if called by an authenticated user who is not an admin (authType = Admin)
 */
describe("createCategory", () => {
    test('Should return the created category', async () => {
        const mockReq = {
            body: {
                type: "house",
                color: "green"
            }
        }
        const mockRes = {
            status: jest.fn().mockReturnThis(),
            json: jest.fn(),
            locals: { refreshedTokenMessage: 'Access token has been refreshed. Remember to copy the new one in the headers of subsequent calls' },
        }
        const res = { authorized: true, cause: "Authorized" };
        const response = {data: {type: mockReq.body.type , color: mockReq.body.color}, refreshedTokenMessage: mockRes.locals.refreshedTokenMessage};

        jest.spyOn(VerifyAuthmodule, "verifyAuth").mockImplementation(() => res)
        jest.spyOn(categories.prototype, "save").mockResolvedValue();

        await createCategory(mockReq, mockRes)

        expect(verifyAuth).toHaveBeenCalled()
        expect(categories.prototype.save).toHaveBeenCalled();
        expect(mockRes.status).toHaveBeenCalledWith(200)
        expect(mockRes.json).toHaveBeenCalledWith(response)
    });

    test('Should return error if the request body does not contain all the necessary attributes', async () => {
        const mockReq = {
            body: {
                type: "house",
            }
        }
        const mockRes = {
            status: jest.fn().mockReturnThis(),
            json: jest.fn(),
        }
        const res = { authorized: true, cause: "Authorized" };
        const response = { error: "Some Parameter is Missing" };

        jest.spyOn(VerifyAuthmodule, "verifyAuth").mockImplementation(() => res)

        await createCategory(mockReq, mockRes)

        expect(verifyAuth).toHaveBeenCalled()
        expect(categories.prototype.save).not.toHaveBeenCalled();
        expect(mockRes.status).toHaveBeenCalledWith(400)
        expect(mockRes.json).toHaveBeenCalledWith(response)
    });

    test('Should return error if at least one of the parameters in the request body is an empty string', async () => {
        const mockReq = {
            body: {
                type: " ",
                color: "green"
            }
        }
        const mockRes = {
            status: jest.fn().mockReturnThis(),
            json: jest.fn(),
        }
        const res = { authorized: true, cause: "Authorized" };
        const response = { error: "Some Parameter is an Empty String" };

        jest.spyOn(VerifyAuthmodule, "verifyAuth").mockImplementation(() => res)

        await createCategory(mockReq, mockRes)

        expect(verifyAuth).toHaveBeenCalled()
        expect(categories.prototype.save).not.toHaveBeenCalled();
        expect(mockRes.status).toHaveBeenCalledWith(400)
        expect(mockRes.json).toHaveBeenCalledWith(response)
    });

    test('Should return error if the type of category passed in the request body represents an already existing category in the database', async () => {
        const mockReq = {
            body: {
                type: "AlreadyExist",
                color: "cyan"
            }
        }
        const mockRes = {
            status: jest.fn().mockReturnThis(),
            json: jest.fn(),
        }
        const res = { authorized: true, cause: "Authorized" };
        const response = { error: "Category already exist!" };

        jest.spyOn(VerifyAuthmodule, "verifyAuth").mockImplementation(() => res)
        jest.spyOn(categories.prototype, "save").mockRejectedValue();

        await createCategory(mockReq, mockRes)

        expect(verifyAuth).toHaveBeenCalled()
        expect(categories.prototype.save).toHaveBeenCalled();
        expect(mockRes.status).toHaveBeenCalledWith(400)
        expect(mockRes.json).toHaveBeenCalledWith(response)
    });

    test('Should return error if called by an authenticated user who is not an admin (authType = Admin)', async () => {
        const mockReq = {
            body: {
                type: "house",
                color: "green"
            }
        }
        const mockRes = {
            status: jest.fn().mockReturnThis(),
            json: jest.fn(),
        }
        const res = { authorized: false, cause: "Admin: Mismatched role" };
        const response = { error: res.cause };

        jest.spyOn(VerifyAuthmodule, "verifyAuth").mockImplementation(() => res)

        await createCategory(mockReq, mockRes)

        expect(verifyAuth).toHaveBeenCalled()
        expect(categories.prototype.save).not.toHaveBeenCalled();
        expect(mockRes.status).toHaveBeenCalledWith(401)
        expect(mockRes.json).toHaveBeenCalledWith(response)
    });
})

/**
 * - Request Parameters: A string equal to the `type` of the category that must be edited
 *   - Example: `api/categories/food`
 * - Request Body Content: An object having attributes `type` and `color` equal to the new values to assign to the category
 *   - Example: `{type: "Food", color: "yellow"}`
 * - Response `data` Content: An object with parameter `message` that confirms successful editing and a parameter `count` that is equal to the count of transactions whose category was changed with the new type
 *   - Example: `res.status(200).json({data: {message: "Category edited successfully", count: 2}, refreshedTokenMessage: res.locals.refreshedTokenMessage})`
 * - In case any of the following errors apply then the category is not updated, and transactions are not changed
 * - Returns a 400 error if the request body does not contain all the necessary attributes
 * - Returns a 400 error if at least one of the parameters in the request body is an empty string
 * - Returns a 400 error if the type of category passed as a route parameter does not represent a category in the database
 * - Returns a 400 error if the type of category passed in the request body as the new type represents an already existing category in the database and that category is not the same as the requested one
 * - Returns a 401 error if called by an authenticated user who is not an admin (authType = Admin)
 */
describe("updateCategory", () => { 
    test('Should update category successfully and return also the number of transactions whose type changed', async () => {
        const mockReq = {
            params: {type: "food"},
            body: {
                type: "grocery",
                color: "blue"
            }
        }
        const mockRes = {
            status: jest.fn().mockReturnThis(),
            json: jest.fn(),
            locals: jest.fn(),
        }
        const res = { authorized: true, cause: "Authorized" };
        const updated_transactions = {modifiedCount: 5}
        const response = { data: { message: "Category edited successfully", count: updated_transactions.modifiedCount }, refreshedTokenMessage: undefined };

        jest.spyOn(VerifyAuthmodule, "verifyAuth").mockImplementation(() => res)
        jest.spyOn(categories, "findOne").mockImplementation(({ type: catType }) => {
            if(catType === mockReq.params.type){
                return { type: "food", color: "red" }
            }
            else if(catType === mockReq.body.type){
                return null
            }
        })
        jest.spyOn(categories, "findOneAndUpdate").mockImplementation(() => { mockReq.body})
        jest.spyOn(transactions, "updateMany").mockImplementation(() => updated_transactions )

        await updateCategory(mockReq, mockRes)

        expect(verifyAuth).toHaveBeenCalled()
        expect(categories.findOne).toHaveBeenCalled()
        expect(categories.findOneAndUpdate).toHaveBeenCalled()
        expect(transactions.updateMany).toHaveBeenCalled()
        expect(mockRes.status).toHaveBeenCalledWith(200)
        expect(mockRes.json).toHaveBeenCalledWith(response)
    });

    test('Should return error if the request body does not contain all the necessary attributes', async () => {
        const mockReq = {
            params: {type: "food"},
            body: {
                type: "grocery",
            }
        }
        const mockRes = {
            status: jest.fn().mockReturnThis(),
            json: jest.fn(),
        }
        const res = { authorized: true, cause: "Authorized" };
        const response = { error: "Some Parameter is Missing" };

        jest.spyOn(VerifyAuthmodule, "verifyAuth").mockImplementation(() => res)
        
        await updateCategory(mockReq, mockRes)

        expect(verifyAuth).toHaveBeenCalled()
        expect(mockRes.status).toHaveBeenCalledWith(400)
        expect(mockRes.json).toHaveBeenCalledWith(response)
    });

    test('Should return error if at least one of the parameters in the request body is an empty string', async () => {
        const mockReq = {
            params: {type: "food"},
            body: {
                type: " ",
                color: "blue"
            }
        }
        const mockRes = {
            status: jest.fn().mockReturnThis(),
            json: jest.fn(),
        }
        const res = { authorized: true, cause: "Authorized" };
        const response = { error: "Some Parameter is an Empty String" };

        jest.spyOn(VerifyAuthmodule, "verifyAuth").mockImplementation(() => res)
        
        await updateCategory(mockReq, mockRes)

        expect(verifyAuth).toHaveBeenCalled()
        expect(mockRes.status).toHaveBeenCalledWith(400)
        expect(mockRes.json).toHaveBeenCalledWith(response)
    });

    test('Should return error if the type of category passed as a route parameter does not represent a category in the database', async () => {
        const mockReq = {
            params: {type: "ghost"},
            body: {
                type: "grocery",
                color: "blue"
            }
        }
        const mockRes = {
            status: jest.fn().mockReturnThis(),
            json: jest.fn(),
        }
        const res = { authorized: true, cause: "Authorized" };
        const response = { error: 'This category does not exist.' };

        jest.spyOn(VerifyAuthmodule, "verifyAuth").mockImplementation(() => res)
        jest.spyOn(categories, "findOne").mockImplementation(() => { return null })
        
        await updateCategory(mockReq, mockRes)

        expect(verifyAuth).toHaveBeenCalled()
        expect(categories.findOne).toHaveBeenCalled()
        //expect(mockRes.status).toHaveBeenCalledWith(400)
        expect(mockRes.json).toHaveBeenCalledWith(response)
    });

    test('Should return error if the type of category passed in the request body as the new type represents an already existing category in the database and that category is not the same as the requested one', async () => {
        const mockReq = {
            params: {type: "food"},
            body: {
                type: "grocery",
                color: "blue"
            }
        }
        const mockRes = {
            status: jest.fn().mockReturnThis(),
            json: jest.fn(),
            locals: jest.fn(),
        }
        const res = { authorized: true, cause: "Authorized" };
        const response = { error: 'New Category Type already exists.' };

        jest.spyOn(VerifyAuthmodule, "verifyAuth").mockImplementation(() => res)
        jest.spyOn(categories, "findOne").mockImplementation(({ type: catType }) => {
            if(catType === mockReq.params.type){
                return { type: "food", color: "red" }
            }
            else if(catType === mockReq.body.type){
                return { type: "grocery", color: "red" }
            }
        })
        
        await updateCategory(mockReq, mockRes)

        expect(verifyAuth).toHaveBeenCalled()
        expect(categories.findOne).toHaveBeenCalled()
        expect(mockRes.status).toHaveBeenCalledWith(400)
        expect(mockRes.json).toHaveBeenCalledWith(response)
    });

    test('Should return error if called by an authenticated user who is not an admin (authType = Admin)', async () => {
        const mockReq = {
            params: {type: "food"},
            body: {
                type: "grocery",
                color: "blue"
            }
        }
        const mockRes = {
            status: jest.fn().mockReturnThis(),
            json: jest.fn(),
        }
        const res = { authorized: false, cause: "Admin: Mismatched role" };
        const response = { error: res.cause };

        jest.spyOn(VerifyAuthmodule, "verifyAuth").mockImplementation(() => res)
        
        await updateCategory(mockReq, mockRes)

        expect(verifyAuth).toHaveBeenCalled()
        expect(mockRes.status).toHaveBeenCalledWith(401)
        expect(mockRes.json).toHaveBeenCalledWith(response)
    });
})

/**
 * - Request Parameters: None
 * - Request Body Content: An array of strings that lists the `types` of the categories to be deleted
 *   - Example: `{types: ["health"]}`
 * - Response `data` Content: An object with an attribute `message` that confirms successful deletion and an attribute `count` that specifies the number of transactions that have had their category type changed
 *   - Example: `res.status(200).json({data: {message: "Categories deleted", count: 1}, refreshedTokenMessage: res.locals.refreshedTokenMessage})`
 * - Given N = categories in the database and T = categories to delete:
 *   - If N > T then all transactions with a category to delete must have their category set to the oldest category that is not in T
 *   - If N = T then the oldest created category cannot be deleted and all transactions must have their category set to that category
 * - In case any of the following errors apply then no category is deleted
 * - Returns a 400 error if the request body does not contain all the necessary attributes
 * - Returns a 400 error if called when there is only one category in the database
 * - Returns a 400 error if at least one of the types in the array is an empty string
 * - Returns a 400 error if the array passed in the request body is empty
 * - Returns a 400 error if at least one of the types in the array does not represent a category in the database
 * - Returns a 401 error if called by an authenticated user who is not an admin (authType = Admin)
 */
describe("deleteCategory", () => {
    test('Should delete successfully the given categories', async () => {
        /*
        N > T
        N < T
        N = T
        N = 1 AND T = 1
        */
    });

    test('Should return error if the request body does not contain all the necessary attributes', async () => {
        const mockReq = {
            body: { types: ["health"] }
        }
        const mockRes = {
            status: jest.fn().mockReturnThis(),
            json: jest.fn(),
            locals: jest.fn(),
        }
    });

    test('Should return error if called when there is only one category in the database', async () => {

    });

    test('Should return error if at least one of the types in the array is an empty string', async () => {

    });

    test('Should return error if the array passed in the request body is empty', async () => {

    });
    
    test('Should return error if at least one of the types in the array does not represent a category in the database', async () => {

    });

    test('Should return error if called by an authenticated user who is not an admin (authType = Admin)', async () => {

    });
})

/**
 * - Request Parameters: None
 * - Request Body Content: None
 * - Response `data` Content: An array of objects, each one having attributes `type` and `color`
 *   - Example: `res.status(200).json({data: [{type: "food", color: "red"}, {type: "health", color: "green"}], refreshedTokenMessage: res.locals.refreshedTokenMessage})`
 * - Returns a 401 error if called by a user who is not authenticated (authType = Simple)
 */
describe("getCategories", () => {
    test('Should return all the categories on database', async () => {
        const mockReq = {}
        const mockRes = {
            status: jest.fn().mockReturnThis(),
            json: jest.fn(),
            locals: jest.fn(),
        }

        const res = { authorized: true, cause: "Authorized" };
        const resCategories = [{type: "food", color: "red"}, {type: "health", color: "green"}];
        const response = {data: resCategories, refreshedTokenMessage: undefined};

        jest.spyOn(VerifyAuthmodule, "verifyAuth").mockImplementation(() => res)
        jest.spyOn(categories, "find").mockImplementation(() => { return resCategories })
        
        await getCategories(mockReq, mockRes)

        expect(verifyAuth).toHaveBeenCalled()
        expect(categories.find).toHaveBeenCalled()
        expect(mockRes.status).toHaveBeenCalledWith(200)
        expect(mockRes.json).toHaveBeenCalledWith(response)
    });

    test('Should return error if called by a user who is not authenticated (authType = Simple)', async() => {
        const mockReq = {}
        const mockRes = {
            status: jest.fn().mockReturnThis(),
            json: jest.fn(),
        }

        const res = { authorized: false, cause: "Unauthorized" };
        const response = { error: res.cause };

        jest.spyOn(VerifyAuthmodule, "verifyAuth").mockImplementation(() => res)
        
        await getCategories(mockReq, mockRes)

        expect(verifyAuth).toHaveBeenCalled()
        expect(mockRes.status).toHaveBeenCalledWith(401)
        expect(mockRes.json).toHaveBeenCalledWith(response)
    });
})
/*Returns a 400 error if the request body does not contain all the necessary attributes
Returns a 400 error if at least one of the parameters in the request body is an empty string
Returns a 400 error if the type of category passed in the request body does not represent a category in the database
Returns a 400 error if the username passed in the request body is not equal to the one passed as a route parameter
Returns a 400 error if the username passed in the request body does not represent a user in the database
Returns a 400 error if the username passed as a route parameter does not represent a user in the database
Returns a 400 error if the amount passed in the request body cannot be parsed as a floating value (negative numbers are accepted)
Returns a 401 error if called by an authenticated user who is not the same user as the one in the route parameter (authType = User)*/
describe("createTransaction", () => {
    test('Should return a 200 response and save the transaction for authorized user with valid data', async () => {
        // Mock the verifyAuth function to return successful user authentication
        verifyAuth.mockReturnValue({ authorized: true, cause: "Authorized" });
    
        // Mock the categories.findOne function to return a category
        categories.findOne.mockResolvedValue({ type: 'expense' });
    
        // Mock the User.findOne function to return a user
        User.findOne.mockResolvedValue({ username: 'user1' });
    
        // Mock the transactions.save function to save the transaction and return a resolved promise
        transactions.prototype.save.mockResolvedValue();
    
        // Prepare mock request and response objects
        const req = {
          params: { username: 'user1' },
          body: { username: 'user1', amount: '50', type: 'expense' },
        };
        const res = {
          status: jest.fn().mockReturnThis(),
          json: jest.fn(),
          locals: { refreshedTokenMessage: 'Access token has been refreshed. Remember to copy the new one in the headers of subsequent calls' },
        };
    
        // Call the createTransaction function
        await createTransaction(req, res);
    
        // Assert the expected behavior
    
        // Verify that verifyAuth was called with the correct arguments
        expect(verifyAuth).toHaveBeenCalledWith(req, res, { authType: 'User', username: 'user1' });
    
        // Verify that categories.findOne was called with the correct type
        expect(categories.findOne).toHaveBeenCalledWith({ type: 'expense' });
    
        // Verify that User.findOne was called with the correct username
        expect(User.findOne).toHaveBeenCalledWith({ username: 'user1' });
    
        // Verify that transactions.save was called with the correct transaction data
        expect(transactions.prototype.save).toHaveBeenCalled();
    
        // Verify that the response status code and JSON payload are correct
        expect(res.status).toHaveBeenCalledWith(200);
        expect(res.json).toHaveBeenCalledWith({
          data: {
            username: 'user1',
            amount: 50,
            type: 'expense',
            date: expect.any(Date),// Validate the date format
                  },
          refreshedTokenMessage: 'Access token has been refreshed. Remember to copy the new one in the headers of subsequent calls',
        });
      });
    
      test('should return a 400 error if the request body does not contain all the necessary attributes', async () => {
        // Mock the verifyAuth function to return successful user authentication
        verifyAuth.mockReturnValue({ authorized: true, cause: "Authorized" });
    
        // Prepare mock request and response objects
        const req = {
          params: { username: 'user1' },
          body: { username: 'user1', amount: '50' }, // Missing the 'type' attribute
        };
        const res = {
          status: jest.fn().mockReturnThis(),
          json: jest.fn(),
        };
    
        // Call the createTransaction function
        await createTransaction(req, res);
    
        // Assert the expected behavior
    
        // Verify that verifyAuth was called with the correct arguments
        expect(verifyAuth).toHaveBeenCalledWith(req, res, { authType: 'User', username: 'user1' });
    
        // Verify that the response status code and JSON payload are correct
        expect(res.status).toHaveBeenCalledWith(400);
        expect(res.json).toHaveBeenCalledWith({ error: 'Some Parameter is Missing' });
      });
    
      test('should return a 400 error if at least one of the parameters in the request body is an empty string', async () => {
        // Mock the verifyAuth function to return successful user authentication
        verifyAuth.mockReturnValue({ authorized: true, cause: "Authorized" });
    
        // Prepare mock request and response objects
        const req = {
          params: { username: 'user1' },
          body: { username: ' ', amount: '50', type: 'expense' }, // Empty 'username' parameter
        };
        const res = {
          status: jest.fn().mockReturnThis(),
          json: jest.fn(),
        };
    
        // Call the createTransaction function
        await createTransaction(req, res);
    
        // Assert the expected behavior
    
        // Verify that verifyAuth was called with the correct arguments
        expect(verifyAuth).toHaveBeenCalledWith(req, res, { authType: 'User', username: 'user1' });
    
        // Verify that the response status code and JSON payload are correct
        expect(res.status).toHaveBeenCalledWith(400);
        expect(res.json).toHaveBeenCalledWith({ error: 'Some Parameter is an Empty String' });
      });
        
      test('should return a 400 error if the type of category does not exist in the database', async () => {
        // Mock the verifyAuth function to return successful user authentication
        verifyAuth.mockReturnValue({ authorized: true, cause: "Authorized" });
    
        // Mock the categories.findOne function to return null, indicating the category does not exist
        categories.findOne.mockResolvedValue(null);
    
        // Prepare mock request and response objects
        const req = {
          params: { username: 'user1' },
          body: { username: 'user1', amount: '50', type: 'nonexistent' },
        };
        const res = {
          status: jest.fn().mockReturnThis(),
          json: jest.fn(),
        };
    
        // Call the createTransaction function
        await createTransaction(req, res);
    
        // Assert the expected behavior
    
        // Verify that verifyAuth was called with the correct arguments
        expect(verifyAuth).toHaveBeenCalledWith(req, res, { authType: 'User', username: 'user1' });
    
        // Verify that the response status code and JSON payload are correct
        expect(res.status).toHaveBeenCalledWith(400);
        expect(res.json).toHaveBeenCalledWith({ message: 'Category does not exist!' });
      });
//Returns a 400 error if the username passed in the request body is not equal to the one passed as a route parameter
//Returns a 400 error if the username passed in the request body does not represent a user in the database
//Returns a 400 error if the username passed as a route parameter does not represent a user in the database
//Returns a 400 error if the amount passed in the request body cannot be parsed as a floating value (negative numbers are accepted)  
      test('should return a 401 error if called by an authenticated user who is not the same user as the one in the route parameter', async () => {
        // Mock the verifyAuth function to return unsuccessful user authentication
        verifyAuth.mockReturnValue({ authorized: false, cause: 'Unauthorized' });
    
        // Prepare mock request and response objects
        const req = {
          params: { username: 'user1' },
          body: { username: 'user2', amount: '50', type: 'expense' },
        };
        const res = {
          status: jest.fn().mockReturnThis(),
          json: jest.fn(),
        };
    
        // Call the createTransaction function
        await createTransaction(req, res);
    
        // Assert the expected behavior
    
        // Verify that verifyAuth was called with the correct arguments
        expect(verifyAuth).toHaveBeenCalledWith(req, res, { authType: 'User', username: 'user1' });
    
        // Verify that the response status code and JSON payload are correct
        expect(res.status).toHaveBeenCalledWith(401);
        expect(res.json).toHaveBeenCalledWith({ error: 'Unauthorized' });
      });
    
      // Add more test cases for other scenarios based on the specific requirements
    });


describe.skip("getAllTransactions", () => {
    test('should return transactions with category information for Admin (200)', async () => {
        verifyAuth.mockReturnValue({ authorized: true,cause: "Authorized" });

        // Mock the transactions.aggregate function to return mock data
        transactions.aggregate.mockResolvedValue([
          {
            username: 'user1',
            type: 'expense',
            amount: 50,
            date: '2023-05-30',
            categories_info: { color: 'red' },
          },
          {
            username: 'user2',
            type: 'income',
            amount: 100,
            date: '2023-05-29',
            categories_info: { color: 'green' },
          },
        ]);
    
        // Prepare mock request and response objects
        const req = {};
        const res = {
          status: jest.fn().mockReturnThis(),
          json: jest.fn(),
          locals: { refreshedTokenMessage: 'Access token has been refreshed. Remember to copy the new one in the headers of subsequent calls' },
        };
    
        // Call the getAllTransactions function
        await getAllTransactions(req, res);
    
        // Assert the expected behavior
    
        // Verify that verifyAuth was called with the correct arguments
        expect(verifyAuth).toHaveBeenCalledWith(req, res, { authType: 'Admin' });
    
        // Verify that transactions.aggregate was called with the correct aggregation pipeline
        expect(transactions.aggregate).toHaveBeenCalledWith([
          {
            $lookup: {
              from: 'categories',
              localField: 'type',
              foreignField: 'type',
              as: 'categories_info',
            },
          },
          { $unwind: '$categories_info' },
        ]);
    
        // Verify that the response status code and JSON payload are correct
        expect(res.status).toHaveBeenCalledWith(200);
        expect(res.json).toHaveBeenCalledWith({
          data: [
            {
              username: 'user1',
              type: 'expense',
              amount: 50,
              date: '2023-05-30',
              color: 'red',
            },
            {
              username: 'user2',
              type: 'income',
              amount: 100,
              date: '2023-05-29',
              color: 'green',
            },
          ],
          refreshedTokenMessage: 'Access token has been refreshed. Remember to copy the new one in the headers of subsequent calls',
        });
      });

    test('should return error for non-admin users (401)', async () => {
        // Mock the verifyAuth function to return unsuccessful authentication
        verifyAuth.mockReturnValue({ flag: false, cause: "Admin: Mismatched role" });

        // Prepare mock request and response objects
        const req = {};
        const res = {
            status: jest.fn().mockReturnThis(),
            json: jest.fn(),
        };

        // Call the getAllTransactions function
        await getAllTransactions(req, res);

        // Assert the expected behavior

        // Verify that verifyAuth was called with the correct arguments
        expect(verifyAuth).toHaveBeenCalledWith(req, res, { authType: 'Admin' });

        // Verify that the response status code and JSON payload are correct
        expect(res.status).toHaveBeenCalledWith(401);
        expect(res.json).toHaveBeenCalledWith({ error: "Admin: Mismatched role" });
    });

    test('should return error for unexpected errors (500)', async () => {
        // Mock the verifyAuth function to throw an error
        verifyAuth.mockImplementation(() => {
            throw new Error('Authentication error');
        });

        // Prepare mock request and response objects
        const req = {};
        const res = {
            status: jest.fn().mockReturnThis(),
            json: jest.fn(),
        };

        // Call the getAllTransactions function
        await getAllTransactions(req, res);

        // Verify that verifyAuth was called with the correct arguments
        expect(verifyAuth).toHaveBeenCalledWith(req, res, { authType: 'Admin' });

        // Verify that the response status code and JSON payload are correct
        expect(res.status).toHaveBeenCalledWith(500);
        expect(res.json).toHaveBeenCalledWith({ error: 'Authentication error' });
    });
});

describe("getTransactionsByUser", () => {
    test('Dummy test, change it', () => {
        expect(true).toBe(true);
    });
})

describe("getTransactionsByUserByCategory", () => {
    test('should return transactions with status code 200', async () => {
        // Mock the request and response objects
        const mockReq = {
          params: {
            username: 'user1',
            category: 'Food',
          },
          url: '/api/users/user1/transactions/category/Food',
        };
    
        const mockRes = {
          status: jest.fn().mockReturnThis(),
          json: jest.fn(),
          locals: { refreshedTokenMessage: 'Access token has been refreshed. Remember to copy the new one in the headers of subsequent calls' },
        };
    
        // Mock the verifyAuth function
        const resAuth = { authorized: true, cause: "Authorized" };
        const response = {
            data: [
                {
                    username: 'user1',
                    type: 'Food',
                    amount: 10,
                    date: '2023-01-01',
                    color: 'red',
                },
                {
                    username: 'user1',
                    type: 'Food',
                    amount: 20,
                    date: '2023-01-02',
                    color: 'red',
                },
            ],
            refreshedTokenMessage: 'Access token has been refreshed. Remember to copy the new one in the headers of subsequent calls',
        };
        jest.spyOn(VerifyAuthmodule, 'verifyAuth').mockImplementation(() => resAuth);
    
        // Mock the User model's findOne method
        const user = { username: mockReq.params.username };
        jest.spyOn(User, 'findOne').mockResolvedValue(user);
    
        // Mock the categories model's findOne method
        const category = { type: mockReq.params.category, color: 'red' };
        jest.spyOn(categories, 'findOne').mockResolvedValue(category);
    
        // Mock the transactions.aggregate method
        const Transactions = [
          {
            username: 'user1',
            type: 'Food',
            amount: 10,
            date: '2023-01-01',
          },
          {
            username: 'user1',
            type: 'Food',
            amount: 20,
            date: '2023-01-02',
          },
        ];
        jest.spyOn(transactions, 'aggregate').mockResolvedValue(Transactions);
    
        // Call the function
        await getTransactionsByUserByCategory(mockReq, mockRes);
    
        // Assertions
        expect(verifyAuth).toHaveBeenCalledWith(mockReq, mockRes, {
          authType: 'User',
          username: mockReq.params.username,
        });
        expect(User.findOne).toHaveBeenCalledWith({ username: mockReq.params.username });
        expect(categories.findOne).toHaveBeenCalledWith({ type: mockReq.params.category });
        expect(transactions.aggregate).toHaveBeenCalledWith([
          {
            $lookup: {
              from: 'categories',
              localField: 'type',
              foreignField: 'type',
              as: 'categories_info',
            },
          },
          { $unwind: '$categories_info' },
        ]);
        expect(mockRes.status).toHaveBeenCalledWith(200);
        expect(mockRes.json).toHaveBeenCalledWith(response);
      });
})

<<<<<<< HEAD
describe.skip("getTransactionsByGroup", () => { 
    test('getTransactionsByGroup, should return 200', async () => {
        // Mock dependencies
        const { Group } = require('./yourModule');
        Group.findOne.mockResolvedValueOnce({ name: 'groupName', members: [] });
    
        // Mock authentication
        const { verifyAuth } = require('./yourModule');
        const verifyAuthSpy = jest.spyOn({ verifyAuth }, 'verifyAuth');
        verifyAuthSpy.mockReturnValueOnce({ authorized: true });
    
        // Mock aggregation result
        const transactions = [
=======
describe("getTransactionsByGroup", () => { 
    test('should return 200', async () => {
        // Mock the request and response objects
        const mockReq = {
          params: {
            name: 'Gruppo1',
          },
          url: '/api/groups/Gruppo1/transactions',
        };
    
        const mockRes = {
          status: jest.fn().mockReturnThis(),
          json: jest.fn(),
          locals: { refreshedTokenMessage: 'Access token has been refreshed. Remember to copy the new one in the headers of subsequent calls' },
        };
    
        // Mock the Group model's findOne method
        const group = {
          name: 'Gruppo1',
          members: [
            { email: 'member1@example.com' },
            { email: 'member2@example.com' },
          ],
        };
        jest.spyOn(Group, 'findOne').mockResolvedValue(group);
    
        // Mock the verifyAuth function
        const resAuth = { authorized: true, cause: "Authorized" };
        const response = {
            data: [
                {
                    username: 'user1',
                    type: 'Food',
                    amount: 10,
                    date: '2023-01-01',
                    color: 'red',
                },
                {
                    username: 'user2',
                    type: 'Travel',
                    amount: 20,
                    date: '2023-01-02',
                    color: 'blue',
                },
            ],
            refreshedTokenMessage: mockRes.locals.refreshedTokenMessage,
        };
        jest.spyOn(VerifyAuthmodule, 'verifyAuth').mockImplementation(() => resAuth);
    
        // Mock the transactions.aggregate method
        const Transactions = [
>>>>>>> 5c4c1273
          {
            user: { username: 'user1', email: 'user1@example.com' },
            group: { name: 'Gruppo1' },
            category: { type: 'Food', color: 'red' },
            amount: 10,
            date: '2023-01-01',
          },
          {
            user: { username: 'user2', email: 'user2@example.com' },
            group: { name: 'Gruppo1' },
            category: { type: 'Travel', color: 'blue' },
            amount: 20,
            date: '2023-01-02',
          },
        ];
        jest.spyOn(transactions, 'aggregate').mockResolvedValue(Transactions);
    
        // Call the function
        await getTransactionsByGroup(mockReq, mockRes);
    
        // Assertions
        expect(Group.findOne).toHaveBeenCalledWith({ name: mockReq.params.name });
        expect(verifyAuth).toHaveBeenCalledWith(mockReq, mockRes, {
          authType: 'Group',
          emails: ['member1@example.com', 'member2@example.com'],
        });
        expect(transactions.aggregate).toHaveBeenCalledWith([
            {
              $lookup: {
                from: 'users',
                localField: 'username',
                foreignField: 'username',
                as: 'user',
              },
            },
            {
              $unwind: '$user',
            },
            {
              $lookup: {
                from: 'groups',
                localField: 'user.email',
                foreignField: 'members.email',
                as: 'group',
              },
            },
            {
              $unwind: '$group',
            },
            {
              $lookup: {
                from: 'categories',
                localField: 'type',
                foreignField: 'type',
                as: 'category',
              },
            },
            {
              $unwind: '$category',
            },
            {
              $match: {
                'group.name': 'Gruppo1',
              },
            },
            {
              $project: {
                'user.username': 1,
                'user.email': 1,
                'group.name': 1,
                'category.type': 1,
                'amount': 1,
                'date': 1,
                'category.color': 1,
              },
            },
          ]);          
        expect(mockRes.status).toHaveBeenCalledWith(200);
        expect(mockRes.json).toHaveBeenCalledWith(response);
    });
    test('group not found in the database, should return 400', async () => {
        // Mock the request and response objects
        const mockReq = {
          params: {
            name: 'Gruppo1',
          },
          url: '/api/groups/Gruppo1/transactions',
        };
    
        const mockRes = {
          status: jest.fn().mockReturnThis(),
          json: jest.fn(),
          locals: { refreshedTokenMessage: 'Access token has been refreshed. Remember to copy the new one in the headers of subsequent calls' },
        };
        
        const response = { error: "Group not Found." };
        jest.spyOn(Group, 'findOne').mockResolvedValue(null);
    
        // Call the function
        await getTransactionsByGroup(mockReq, mockRes);
    
        // Assertions
        expect(Group.findOne).toHaveBeenCalledWith({ name: mockReq.params.name });
        expect(mockRes.status).toHaveBeenCalledWith(400);
        expect(mockRes.json).toHaveBeenCalledWith(response);
    });
    test('user not part of the group (authTupe=Group), should return 401', async () => {
        // Mock the request and response objects
        const mockReq = {
          params: {
            name: 'Gruppo1',
          },
          url: '/api/groups/Gruppo1/transactions',
        };
    
        const mockRes = {
          status: jest.fn().mockReturnThis(),
          json: jest.fn(),
          locals: { refreshedTokenMessage: 'Access token has been refreshed. Remember to copy the new one in the headers of subsequent calls' },
        };
        
        const resAuth =  { authorized: false, cause: "Group: user not in group" };
        const response = { error: "Group: user not in group" };
        const group = {
            name: mockReq.params.name,
            members: [
              { email: 'member1@example.com' },
              { email: 'member2@example.com' },
            ],
          };
        jest.spyOn(Group, 'findOne').mockResolvedValue(group);
        jest.spyOn(VerifyAuthmodule, 'verifyAuth').mockImplementation(() => resAuth);

        // Call the function
        await getTransactionsByGroup(mockReq, mockRes);
    
        // Assertions
        expect(Group.findOne).toHaveBeenCalledWith({ name: mockReq.params.name });
        expect(verifyAuth).toHaveBeenCalledWith(mockReq, mockRes, {
            authType: 'Group',
            emails: ['member1@example.com', 'member2@example.com'],
          });
        expect(mockRes.status).toHaveBeenCalledWith(401);
        expect(mockRes.json).toHaveBeenCalledWith(response);
    });
    test('user not an Admin (authTupe=Admin), should return 401', async () => {
        // Mock the request and response objects
        const mockReq = {
          params: {
            name: 'Gruppo1',
          },
          url: '/api/transactions/groups/Gruppo1',
        };
    
        const mockRes = {
          status: jest.fn().mockReturnThis(),
          json: jest.fn(),
          locals: { refreshedTokenMessage: 'Access token has been refreshed. Remember to copy the new one in the headers of subsequent calls' },
        };
        
        const resAuth =  { authorized: false, cause: "Admin: Mismatched role" };
        const response = { error: "Admin: Mismatched role" };
        const group = {
            name: mockReq.params.name,
            members: [
              { email: 'member1@example.com' },
              { email: 'member2@example.com' },
            ],
          };
        jest.spyOn(Group, 'findOne').mockResolvedValue(group);
        jest.spyOn(VerifyAuthmodule, 'verifyAuth').mockImplementation(() => resAuth);

        // Call the function
        await getTransactionsByGroup(mockReq, mockRes);
    
        // Assertions
        expect(Group.findOne).toHaveBeenCalledWith({ name: mockReq.params.name });
        expect(verifyAuth).toHaveBeenCalledWith(mockReq, mockRes, {authType: 'Admin',});
        expect(mockRes.status).toHaveBeenCalledWith(401);
        expect(mockRes.json).toHaveBeenCalledWith(response);
    });
})
<<<<<<< HEAD
describe.skip("getTransactionsByGroupByCategory", () => { 
=======

describe("getTransactionsByGroupByCategory", () => { 
>>>>>>> 5c4c1273
    test('getTransactionsByGroupByCategory, should return 200', async () => {
        const req = {
            params: {
                name: 'Gruppo1',
                category: 'Food',
            },
            url: '/api/groups/Gruppo1/transactions/category/Food',
        };

        const res = {
            status: jest.fn().mockReturnThis(),
            json: jest.fn(),
            locals: { refreshedTokenMessage: 'Access token has been refreshed. Remember to copy the new one in the headers of subsequent calls' },
        };

        // Set up the mock implementation for Group.findOne
        Group.findOne.mockResolvedValue({
          name: req.params.name,
          members: [
            { email: 'member1@example.com' },
            { email: 'member2@example.com' },
          ],
        });
    
        // Set up the mock implementation for Category.findOne
        categories.findOne.mockResolvedValue({
          type: req.params.category,
        });
        
        // set up the verifyauth impllementation
        const resAuth = { authorized: true, cause: "Authorized" };
        const response = {
            data: [
                {
                    username: 'user1',
                    type: req.params.category,
                    amount: 10,
                    date: '2022-01-01',
                    color: 'blue',
                },
                {
                    username: 'user2',
                    type: req.params.category,
                    amount: 15,
                    date: '2022-01-02',
                    color: 'red',
                },
            ],
            refreshedTokenMessage: res.locals.refreshedTokenMessage,
        };
        jest.spyOn(VerifyAuthmodule, "verifyAuth").mockImplementation(() => resAuth)

        // Set up the mock implementation for Transaction.aggregate
        transactions.aggregate.mockResolvedValue([
          {
            user: { username: 'user1', email: 'user1@example.com' },
            group: { name: req.params.name },
            category: { type: req.params.category, color: 'blue' },
            amount: 10,
            date: '2022-01-01',
          },
          {
            user: { username: 'user2', email: 'user2@example.com' },
            group: { name: req.params.name },
            category: { type: req.params.category, color: 'red' },
            amount: 15,
            date: '2022-01-02',
          },
        ]);
    
        await getTransactionsByGroupByCategory(req, res);
    
        expect(Group.findOne).toHaveBeenCalledWith({ name: req.params.name });
        jest.spyOn(VerifyAuthmodule, "verifyAuth").mockImplementation(() => resAuth)
        expect(categories.findOne).toHaveBeenCalledWith({ type: req.params.category });
        expect(transactions.aggregate).toHaveBeenCalledWith([
            {
              $lookup: {
                from: 'users',
                localField: 'username',
                foreignField: 'username',
                as: 'user',
              },
            },
            {
              $unwind: '$user',
            },
            {
              $lookup: {
                from: 'groups',
                localField: 'user.email',
                foreignField: 'members.email',
                as: 'group',
              },
            },
            {
              $unwind: '$group',
            },
            {
              $lookup: {
                from: 'categories',
                localField: 'type',
                foreignField: 'type',
                as: 'category',
              },
            },
            {
              $unwind: '$category',
            },
            {
              $match: {
                'group.name': req.params.name,
                'category.type': req.params.category,
              },
            },
            {
              $project: {
                'user.username': 1,
                'user.email': 1,
                'group.name': 1,
                'category.type': 1,
                'amount': 1,
                'date': 1,
                'category.color': 1,
              },
            },
          ]);
          
        expect(res.status).toHaveBeenCalledWith(200);
        expect(res.json).toHaveBeenCalledWith(response);
    });

    test('getTransactionsByGroupByCategory with group not found in the database, should return 400', async () => {
        const req = {
            params: {
                name: 'Gruppo1',
                category: 'Food',
            },
            url: '/api/groups/Gruppo1/transactions/category/Food',
        };

        const res = {
            status: jest.fn().mockReturnThis(),
            json: jest.fn(),
            locals: { refreshedTokenMessage: 'Access token has been refreshed. Remember to copy the new one in the headers of subsequent calls' },
        };
        
        const response = { error: "Group not Found." };
        jest.spyOn(Group, "findOne").mockImplementation(() => null)
    
        await getTransactionsByGroupByCategory(req, res);
    
        expect(Group.findOne).toHaveBeenCalledWith({ name: req.params.name });        
        expect(res.status).toHaveBeenCalledWith(400);
        expect(res.json).toHaveBeenCalledWith(response);
    });

    test('getTransactionsByGroupByCategory with category not found in the database, should return 400', async () => {
        const mockReq = {
            params: {
                name: 'Gruppo1',
                category: 'Food',
            },
            url: '/api/groups/Gruppo1/transactions/category/Food',
        };

        const mockRes = {
            status: jest.fn().mockReturnThis(),
            json: jest.fn(),
            locals: { refreshedTokenMessage: 'Access token has been refreshed. Remember to copy the new one in the headers of subsequent calls' },
        };
        
        const group = {
            name: mockReq.params.name,
            members: [
                { email: 'member1@example.com' },
                { email: 'member2@example.com' },
            ],
        };

        const response = { error: "Category not Found." };
        const resAuth = { authorized: true, cause: "Authorized" };
        jest.spyOn(Group, "findOne").mockImplementation(() => group)
        jest.spyOn(VerifyAuthmodule, "verifyAuth").mockImplementation(() => resAuth)
        jest.spyOn(categories, "findOne").mockImplementation(() => null)

        await getTransactionsByGroupByCategory(mockReq, mockRes);
    
        expect(Group.findOne).toHaveBeenCalledWith({ name: mockReq.params.name });  
        expect(verifyAuth).toHaveBeenCalledWith(mockReq,mockRes,{authType: "Group", emails: ['member1@example.com','member2@example.com']});
        expect(categories.findOne).toHaveBeenCalledWith({ type: mockReq.params.category });        
        expect(mockRes.status).toHaveBeenCalledWith(400);
        expect(mockRes.json).toHaveBeenCalledWith(response);
    });

    test('getTransactionsByGroupByCategory with user not in the group, should return 401', async () => {
        const mockReq = {
            params: {
                name: 'Gruppo1',
                category: 'Food',
            },
            url: '/api/groups/Gruppo1/transactions/category/Food',
        };

        const mockRes = {
            status: jest.fn().mockReturnThis(),
            json: jest.fn(),
            locals: { refreshedTokenMessage: 'Access token has been refreshed. Remember to copy the new one in the headers of subsequent calls' },
        };
        
        const group = {
            name: mockReq.params.name,
            members: [
                { email: 'member1@example.com' },
                { email: 'member2@example.com' },
            ],
        };

        const resAuth = { authorized: false, cause: "Group: user not in group" };
        const response = { error: "Group: user not in group" };
        jest.spyOn(Group, "findOne").mockImplementation(() => group)
        jest.spyOn(VerifyAuthmodule, "verifyAuth").mockImplementation(() => resAuth)

        await getTransactionsByGroupByCategory(mockReq, mockRes);
    
        expect(Group.findOne).toHaveBeenCalledWith({ name: mockReq.params.name });  
        expect(verifyAuth).toHaveBeenCalledWith(mockReq,mockRes,{authType: "Group", emails: ['member1@example.com','member2@example.com']});
        expect(mockRes.status).toHaveBeenCalledWith(401);
        expect(mockRes.json).toHaveBeenCalledWith(response);
    });

    test('getTransactionsByGroupByCategory with user not an admin, should return 401', async () => {
        const mockReq = {
            params: {
                name: 'Gruppo1',
                category: 'Food',
            },
            url: '/api/transactions/groups/Gruppo1/category/Food',
        };

        const mockRes = {
            status: jest.fn().mockReturnThis(),
            json: jest.fn(),
            locals: { refreshedTokenMessage: 'Access token has been refreshed. Remember to copy the new one in the headers of subsequent calls' },
        };
        
        const group = {
            name: mockReq.params.name,
            members: [
                { email: 'member1@example.com' },
                { email: 'member2@example.com' },
            ],
        };

        const resAuth = { authorized: false, cause: "Admin: Mismatched role" };
        const response = { error: "Admin: Mismatched role" };
        jest.spyOn(Group, "findOne").mockImplementation(() => group)
        jest.spyOn(VerifyAuthmodule, "verifyAuth").mockImplementation(() => resAuth)

        await getTransactionsByGroupByCategory(mockReq, mockRes);
    
        expect(verifyAuth).toHaveBeenCalledWith(mockReq,mockRes,{authType: "Admin"});
        expect(Group.findOne).toHaveBeenCalledWith({ name: mockReq.params.name });  
        expect(mockRes.status).toHaveBeenCalledWith(401);
        expect(mockRes.json).toHaveBeenCalledWith(response);
    });
})

describe.skip("deleteTransaction", () => {
    test('deleteTransaction, should delete the transaction with success', async () => {
        const mockReq = {
            params: { username: "Mario" },
            body: {
                _id: "6hjkohgfc8nvu786"
            }
        };

        const mockRes = {
            status: jest.fn().mockReturnThis(),
            json: jest.fn(),
            locals: { refreshedTokenMessage: 'Access token has been refreshed. Remember to copy the new one in the headers of subsequent calls' },
            cookie: jest.fn().mockResolvedValue(null),
        }

        const Transaction = { _id: "6hjkohgfc8nvu786" };
        const user = { username: "Mario" };

        const resAuth = { authorized: true, cause: "Authorized" };
        // NON SO SE VA BENE
        const response = {data: {message: "Transaction deleted"}, refreshedTokenMessage: mockRes.locals.refreshedTokenMessage};
        //any time the `User.findOne()` method is called jest will replace its actual implementation with the one defined below
        jest.spyOn(VerifyAuthmodule, "verifyAuth").mockImplementation(() => resAuth)
        jest.spyOn(User, "findOne").mockImplementation(() => user);
        jest.spyOn(transactions, "findOne").mockImplementation(() => Transaction);
        jest.spyOn(transactions, "deleteOne").mockImplementation(() => null);

        await deleteTransaction(mockReq, mockRes)

        expect(verifyAuth).toHaveBeenCalledWith(mockReq,mockRes,{authType: "User", username: mockReq.params.username});
        expect(User.findOne).toHaveBeenCalledWith({ username: user.username })
        expect(transactions.findOne).toHaveBeenCalledWith({ _id: Transaction._id, username: user.username })
        expect(transactions.deleteOne).toHaveBeenCalledWith({ _id: Transaction._id })
        expect(mockRes.status).toHaveBeenCalledWith(200)
        expect(mockRes.json).toHaveBeenCalledWith(response)
    });

    test('deleteTransaction with body that does not contain all the necessary attributes, should return 400', async () => {
        const mockReq = {
            params: { username: "Mario" },
            body: {
            }
        };

        const mockRes = {
            status: jest.fn().mockReturnThis(),
            json: jest.fn(),
            locals: { refreshedTokenMessage: 'Access token has been refreshed. Remember to copy the new one in the headers of subsequent calls' },
            cookie: jest.fn().mockResolvedValue(null),
        }

        const response = { error: "Some Parameter is Missing" };
        const resAuth = { authorized: true, cause: "Authorized" };
        jest.spyOn(VerifyAuthmodule, "verifyAuth").mockImplementation(() => resAuth)

        await deleteTransaction(mockReq, mockRes)

        expect(verifyAuth).toHaveBeenCalledWith(mockReq,mockRes,{authType: "User", username: mockReq.params.username});
        expect(mockRes.status).toHaveBeenCalledWith(400)
        expect(mockRes.json).toHaveBeenCalledWith(response)
    });

    test('deleteTransaction with username passed as a route parameter that does not represent a user in the database, should return 400', async () => {
        const mockReq = {
            params: { username: "Mario" },
            body: {
                _id: "6hjkohgfc8nvu786"
            }
        };

        const mockRes = {
            status: jest.fn().mockReturnThis(),
            json: jest.fn(),
            locals: { refreshedTokenMessage: 'Access token has been refreshed. Remember to copy the new one in the headers of subsequent calls' },
            cookie: jest.fn().mockResolvedValue(null),
        }

        const user = { username: "Mario" };

        const response = { error: "User not Found." };
        const resAuth = { authorized: true, cause: "Authorized" };
        //any time the `User.findOne()` method is called jest will replace its actual implementation with the one defined below
        jest.spyOn(VerifyAuthmodule, "verifyAuth").mockImplementation(() => resAuth)
        jest.spyOn(User, "findOne").mockImplementation(() => null);

        await deleteTransaction(mockReq, mockRes)
        expect(verifyAuth).toHaveBeenCalledWith(mockReq,mockRes,{authType: "User", username: mockReq.params.username});
        expect(User.findOne).toHaveBeenCalledWith({ username: user.username })
        expect(mockRes.status).toHaveBeenCalledWith(400)
        expect(mockRes.json).toHaveBeenCalledWith(response)
    });

    test('deleteTransaction with the _id in the request body that does not represent a transaction in the database, should return 400', async () => {
        const mockReq = {
            params: { username: "Mario" },
            body: {
                _id: "6hjkohgfc8nvu786"
            }
        };

        const mockRes = {
            status: jest.fn().mockReturnThis(),
            json: jest.fn(),
            locals: { refreshedTokenMessage: 'Access token has been refreshed. Remember to copy the new one in the headers of subsequent calls' },
            cookie: jest.fn().mockResolvedValue(null),
        }

        const Transaction = { _id: "6hjkohgfc8nvu786" };
        const user = { username: "Mario" };

        const response = { error: "Transaction not Found." };
        const resAuth = { authorized: true, cause: "Authorized" };
        //any time the `User.findOne()` method is called jest will replace its actual implementation with the one defined below
        jest.spyOn(VerifyAuthmodule, "verifyAuth").mockImplementation(() => resAuth)
        jest.spyOn(User, "findOne").mockImplementation(() => user);
        jest.spyOn(transactions, "findOne").mockImplementation(() => null);


        await deleteTransaction(mockReq, mockRes)
        expect(verifyAuth).toHaveBeenCalledWith(mockReq,mockRes,{authType: "User", username: mockReq.params.username});
        expect(User.findOne).toHaveBeenCalledWith({ username: user.username })
        expect(transactions.findOne).toHaveBeenCalledWith({ _id: Transaction._id, username: user.username })
        expect(mockRes.status).toHaveBeenCalledWith(400)
        expect(mockRes.json).toHaveBeenCalledWith(response)
    });

    test('deleteTransaction called by an authenticated user who is not the same user as the one in the route (authType = User), should return 401', async () => {
        const mockReq = {
            params: { username: "Mario" },
            body: {
                _id: "6hjkohgfc8nvu786"
            }
        };

        const mockRes = {
            status: jest.fn().mockReturnThis(),
            json: jest.fn(),
            locals: { refreshedTokenMessage: 'Access token has been refreshed. Remember to copy the new one in the headers of subsequent calls' },
            cookie: jest.fn().mockResolvedValue(null),
        }

        const resAuth =  { authorized: false, cause: "User: Mismatched users" };
        const response = { error: "User: Mismatched users"};

        jest.spyOn(VerifyAuthmodule, "verifyAuth").mockImplementation(() => resAuth)

        await deleteTransaction(mockReq, mockRes)
        
        expect(verifyAuth).toHaveBeenCalledWith(mockReq,mockRes,{authType: "User", username: mockReq.params.username});
        expect(mockRes.status).toHaveBeenCalledWith(401)
        expect(mockRes.json).toHaveBeenCalledWith(response)
    });
})

describe.skip("deleteTransactions", () => {
    test('deleteTransactions, should delete all transactions with success', async () => {
        const mockReq = {
            body: {
                _ids: ["6hjkohgfc8nvu786", "6hjkohgfc8nvu788"]
            }
        };

        const mockRes = {
            status: jest.fn().mockReturnThis(),
            json: jest.fn(),
            locals: { refreshedTokenMessage: 'Access token has been refreshed. Remember to copy the new one in the headers of subsequent calls' },
            cookie: jest.fn().mockResolvedValue(null),
        }

        const Transactions = [
            { _id: "6hjkohgfc8nvu786" },
            { _id: "6hjkohgfc8nvu788" }
        ];

        const resAuth = { authorized: true, cause: "Authorized" };
        // NON SO SE VA BENE
        const response = {data: {message: "Transactions deleted"}, refreshedTokenMessage: mockRes.locals.refreshedTokenMessage };
        //any time the `User.findOne()` method is called jest will replace its actual implementation with the one defined below
        jest.spyOn(VerifyAuthmodule, "verifyAuth").mockImplementation(() => resAuth)
        Transactions.forEach((transaction) => {
            jest.spyOn(transactions, "findOne").mockImplementation(() => transaction);
        });
        Transactions.forEach((transaction) => {
            jest.spyOn(transactions, "deleteOne").mockImplementation(() => null);
        });

        await deleteTransactions(mockReq, mockRes)

        expect(verifyAuth).toHaveBeenCalledWith(mockReq,mockRes,{authType: "Admin"});
        Transactions.forEach((transaction) => {
            expect(transactions.findOne).toHaveBeenCalledWith({ _id: transaction._id })
        });
        Transactions.forEach((transaction) => {
            expect(transactions.deleteOne).toHaveBeenCalledWith({ _id: transaction._id })
        });
        expect(mockRes.status).toHaveBeenCalledWith(200)
        expect(mockRes.json).toHaveBeenCalledWith(response)
    });

    test('deleteTransactions with body without all necessary attributes, should return 400', async () => {
        const mockReq = {
            body: {
            }
        };

        const mockRes = {
            status: jest.fn().mockReturnThis(),
            json: jest.fn(),
            locals: { refreshedTokenMessage: 'Access token has been refreshed. Remember to copy the new one in the headers of subsequent calls' },
            cookie: jest.fn().mockResolvedValue(null),
        }

        const resAuth = { authorized: true, cause: "Authorized" };
        const response = { error: "Some Parameter is Missing" };

        jest.spyOn(VerifyAuthmodule, "verifyAuth").mockImplementation(() => resAuth)

        await deleteTransactions(mockReq, mockRes)

        expect(verifyAuth).toHaveBeenCalledWith(mockReq,mockRes,{authType: "Admin"});
        expect(mockRes.status).toHaveBeenCalledWith(400)
        expect(mockRes.json).toHaveBeenCalledWith(response)
    });

    test('deleteTransactions with at least one of the ids in the array is an empty string, should return 400', async () => {
        process.env.ACCESS_KEY = 'EZWALLET';
        const mockReq = {
            body: {
                _ids: [" ", "6hjkohgfc8nvu788"]
            }
        };

        const mockRes = {
            status: jest.fn().mockReturnThis(),
            json: jest.fn(),
            locals: { refreshedTokenMessage: 'Access token has been refreshed. Remember to copy the new one in the headers of subsequent calls' },
            cookie: jest.fn().mockResolvedValue(null),
        }

        const resAuth = { authorized: true, cause: "Authorized" };
        const response = { error: "Some Parameter is an Empty String" };

        jest.spyOn(VerifyAuthmodule, "verifyAuth").mockImplementation(() => resAuth)

        await deleteTransactions(mockReq, mockRes)

        expect(verifyAuth).toHaveBeenCalledWith(mockReq,mockRes,{authType: "Admin"});
        expect(mockRes.status).toHaveBeenCalledWith(400)
        expect(mockRes.json).toHaveBeenCalledWith(response)
    });

    test('deleteTransactions with at least one of the ids in the array does not represent a transaction in the database, should return 400', async () => {
        const mockReq = {
            body: {
                _ids: ["6hjkohgfc8nvu786", "6hjkohgfc8nvu788"]
            }
        };

        const mockRes = {
            status: jest.fn().mockReturnThis(),
            json: jest.fn(),
            locals: { refreshedTokenMessage: 'Access token has been refreshed. Remember to copy the new one in the headers of subsequent calls' },
            cookie: jest.fn().mockResolvedValue(null),
        }

        const resAuth = { authorized: true, cause: "Authorized" };
        const response = { error: "Transaction not found." };
       
        jest.spyOn(VerifyAuthmodule, "verifyAuth").mockImplementation(() => resAuth)
        jest.spyOn(transactions, "findOne").mockImplementation(() => null);

        await deleteTransactions(mockReq, mockRes)

        expect(verifyAuth).toHaveBeenCalledWith(mockReq,mockRes,{authType: "Admin"});
        expect(transactions.findOne).toHaveBeenCalledWith({ _id: mockReq.body._ids[0] })
        expect(mockRes.status).toHaveBeenCalledWith(400)
        expect(mockRes.json).toHaveBeenCalledWith(response)
    });

    test('deleteTransactions not called by an Admin, should return 401', async () => {
        const mockReq = {
            body: {
                _ids: ["6hjkohgfc8nvu786", "6hjkohgfc8nvu788"]
            }
        };

        const mockRes = {
            status: jest.fn().mockReturnThis(),
            json: jest.fn(),
            locals: { refreshedTokenMessage: 'Access token has been refreshed. Remember to copy the new one in the headers of subsequent calls' },
            cookie: jest.fn().mockResolvedValue(null),
        }

        const resAuth = { authorized: false, cause: "Admin: Mismatched role" };
        const response = { error: "Admin: Mismatched role" };
       
        jest.spyOn(VerifyAuthmodule, "verifyAuth").mockImplementation(() => resAuth)

        await deleteTransactions(mockReq, mockRes)

        expect(verifyAuth).toHaveBeenCalledWith(mockReq,mockRes,{authType: "Admin"});
        expect(mockRes.status).toHaveBeenCalledWith(401)
        expect(mockRes.json).toHaveBeenCalledWith(response)
    });
})<|MERGE_RESOLUTION|>--- conflicted
+++ resolved
@@ -2,11 +2,7 @@
 import { app } from '../app';
 import jwt from 'jsonwebtoken';
 import { categories, transactions } from '../models/model';
-<<<<<<< HEAD
-import { createCategory, updateCategory, deleteCategory, getCategories, getAllTransactions, deleteTransactions, deleteTransaction, getTransactionsByGroupByCategory } from '../controllers/controller';
-=======
-import {createCategory, updateCategory, createTransaction,getAllTransactions, deleteTransactions, deleteTransaction, getTransactionsByGroupByCategory, getTransactionsByGroup, getTransactionsByUserByCategory } from '../controllers/controller';
->>>>>>> 5c4c1273
+import {createCategory, updateCategory, deleteCategory, getCategories, createTransaction,getAllTransactions, deleteTransactions, deleteTransaction, getTransactionsByGroupByCategory, getTransactionsByGroup, getTransactionsByUserByCategory } from '../controllers/controller';
 import { Group, User } from '../models/User';
 import mongoose from 'mongoose';
 import * as controller from '../controllers/controller';
@@ -465,14 +461,7 @@
         expect(mockRes.json).toHaveBeenCalledWith(response)
     });
 })
-/*Returns a 400 error if the request body does not contain all the necessary attributes
-Returns a 400 error if at least one of the parameters in the request body is an empty string
-Returns a 400 error if the type of category passed in the request body does not represent a category in the database
-Returns a 400 error if the username passed in the request body is not equal to the one passed as a route parameter
-Returns a 400 error if the username passed in the request body does not represent a user in the database
-Returns a 400 error if the username passed as a route parameter does not represent a user in the database
-Returns a 400 error if the amount passed in the request body cannot be parsed as a floating value (negative numbers are accepted)
-Returns a 401 error if called by an authenticated user who is not the same user as the one in the route parameter (authType = User)*/
+
 describe("createTransaction", () => {
     test('Should return a 200 response and save the transaction for authorized user with valid data', async () => {
         // Mock the verifyAuth function to return successful user authentication
@@ -646,7 +635,7 @@
     });
 
 
-describe.skip("getAllTransactions", () => {
+describe("getAllTransactions", () => {
     test('should return transactions with category information for Admin (200)', async () => {
         verifyAuth.mockReturnValue({ authorized: true,cause: "Authorized" });
 
@@ -866,21 +855,6 @@
       });
 })
 
-<<<<<<< HEAD
-describe.skip("getTransactionsByGroup", () => { 
-    test('getTransactionsByGroup, should return 200', async () => {
-        // Mock dependencies
-        const { Group } = require('./yourModule');
-        Group.findOne.mockResolvedValueOnce({ name: 'groupName', members: [] });
-    
-        // Mock authentication
-        const { verifyAuth } = require('./yourModule');
-        const verifyAuthSpy = jest.spyOn({ verifyAuth }, 'verifyAuth');
-        verifyAuthSpy.mockReturnValueOnce({ authorized: true });
-    
-        // Mock aggregation result
-        const transactions = [
-=======
 describe("getTransactionsByGroup", () => { 
     test('should return 200', async () => {
         // Mock the request and response objects
@@ -932,7 +906,6 @@
     
         // Mock the transactions.aggregate method
         const Transactions = [
->>>>>>> 5c4c1273
           {
             user: { username: 'user1', email: 'user1@example.com' },
             group: { name: 'Gruppo1' },
@@ -1115,12 +1088,8 @@
         expect(mockRes.json).toHaveBeenCalledWith(response);
     });
 })
-<<<<<<< HEAD
-describe.skip("getTransactionsByGroupByCategory", () => { 
-=======
 
 describe("getTransactionsByGroupByCategory", () => { 
->>>>>>> 5c4c1273
     test('getTransactionsByGroupByCategory, should return 200', async () => {
         const req = {
             params: {
@@ -1395,6 +1364,7 @@
             params: { username: "Mario" },
             body: {
                 _id: "6hjkohgfc8nvu786"
+            },
             }
         };
 
@@ -1431,6 +1401,7 @@
         const mockReq = {
             params: { username: "Mario" },
             body: {
+            },
             }
         };
 
@@ -1457,6 +1428,7 @@
             params: { username: "Mario" },
             body: {
                 _id: "6hjkohgfc8nvu786"
+            },
             }
         };
 
@@ -1487,6 +1459,7 @@
             params: { username: "Mario" },
             body: {
                 _id: "6hjkohgfc8nvu786"
+            },
             }
         };
 
@@ -1521,6 +1494,7 @@
             params: { username: "Mario" },
             body: {
                 _id: "6hjkohgfc8nvu786"
+            },
             }
         };
 
@@ -1549,6 +1523,7 @@
         const mockReq = {
             body: {
                 _ids: ["6hjkohgfc8nvu786", "6hjkohgfc8nvu788"]
+            },
             }
         };
 
@@ -1592,6 +1567,7 @@
     test('deleteTransactions with body without all necessary attributes, should return 400', async () => {
         const mockReq = {
             body: {
+            },
             }
         };
 
@@ -1619,6 +1595,7 @@
         const mockReq = {
             body: {
                 _ids: [" ", "6hjkohgfc8nvu788"]
+            },
             }
         };
 
@@ -1645,6 +1622,7 @@
         const mockReq = {
             body: {
                 _ids: ["6hjkohgfc8nvu786", "6hjkohgfc8nvu788"]
+            },
             }
         };
 
@@ -1673,6 +1651,7 @@
         const mockReq = {
             body: {
                 _ids: ["6hjkohgfc8nvu786", "6hjkohgfc8nvu788"]
+            },
             }
         };
 
