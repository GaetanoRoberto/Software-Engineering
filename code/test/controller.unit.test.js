import request from 'supertest';
import { app } from '../app';
import jwt from 'jsonwebtoken';
<<<<<<< HEAD
import { categories, transactions } from '../models/model';
import {createTransaction,getAllTransactions, deleteTransactions, deleteTransaction, getTransactionsByGroupByCategory } from '../controllers/controller';
import { Group, User } from '../models/User';
=======
>>>>>>> 863ab313
import mongoose from 'mongoose';
import * as controller from '../controllers/controller';
import { categories, transactions } from '../models/model';
import { createCategory, updateCategory, getAllTransactions, deleteTransactions, deleteTransaction, getTransactionsByGroupByCategory } from '../controllers/controller';
import { Group, User } from '../models/User';
import { verifyAuth } from '../controllers/utils';
import { response } from 'express';

jest.mock('../models/model');
jest.mock('../models/User');

beforeEach(() => {
  categories.find.mockClear();
  categories.findOne.mockClear();
  categories.findOneAndUpdate.mockClear();
  categories.prototype.save.mockClear();
  transactions.find.mockClear();
  transactions.findOne.mockClear();
  transactions.deleteOne.mockClear();
  transactions.aggregate.mockClear();
  transactions.updateMany.mockClear();
  transactions.prototype.save.mockClear();
  Group.findOne.mockClear();
});

const VerifyAuthmodule = require('../controllers/utils');
/**
 * - Request Parameters: None
 * - Request Body Content: An object having attributes `type` and `color`
 *    - Example: `{type: "food", color: "red"}`
 * - Response `data` Content: An object having attributes `type` and `color`
 *    - Example: `res.status(200).json({data: {type: "food", color: "red"}, refreshedTokenMessage: res.locals.refreshedTokenMessage})`
 * - Returns a 400 error if the request body does not contain all the necessary attributes
 * - Returns a 400 error if at least one of the parameters in the request body is an empty string
 * - Returns a 400 error if the type of category passed in the request body represents an already existing category in the database
 * - Returns a 401 error if called by an authenticated user who is not an admin (authType = Admin)
 */
describe("createCategory", () => {
    test('Should return the created category', async () => {
        const mockReq = {
            body: {
                type: "house",
                color: "green"
            }
        }
        const mockRes = {
            status: jest.fn().mockReturnThis(),
            json: jest.fn(),
            locals: jest.fn(),
        }
        const res = { authorized: true, cause: "Authorized" };
        const response = {data: {type: mockReq.body.type , color: mockReq.body.color}, refreshedTokenMessage: undefined};

        jest.spyOn(VerifyAuthmodule, "verifyAuth").mockImplementation(() => res)
        jest.spyOn(categories.prototype, "save").mockResolvedValue();

        await createCategory(mockReq, mockRes)

        expect(verifyAuth).toHaveBeenCalled()
        expect(categories.prototype.save).toHaveBeenCalled();
        expect(mockRes.status).toHaveBeenCalledWith(200)
        expect(mockRes.json).toHaveBeenCalledWith(response)
    });

    test('Should return error if the request body does not contain all the necessary attributes', async () => {
        const mockReq = {
            body: {
                type: "house",
            }
        }
        const mockRes = {
            status: jest.fn().mockReturnThis(),
            json: jest.fn(),
        }
        const res = { authorized: true, cause: "Authorized" };
        const response = { error: "Some Parameter is Missing" };

        jest.spyOn(VerifyAuthmodule, "verifyAuth").mockImplementation(() => res)

        await createCategory(mockReq, mockRes)

        expect(verifyAuth).toHaveBeenCalled()
        expect(categories.prototype.save).not.toHaveBeenCalled();
        expect(mockRes.status).toHaveBeenCalledWith(400)
        expect(mockRes.json).toHaveBeenCalledWith(response)
    });

    test('Should return error if at least one of the parameters in the request body is an empty string', async () => {
        const mockReq = {
            body: {
                type: " ",
                color: "green"
            }
        }
        const mockRes = {
            status: jest.fn().mockReturnThis(),
            json: jest.fn(),
        }
        const res = { authorized: true, cause: "Authorized" };
        const response = { error: "Some Parameter is an Empty String" };

        jest.spyOn(VerifyAuthmodule, "verifyAuth").mockImplementation(() => res)

        await createCategory(mockReq, mockRes)

        expect(verifyAuth).toHaveBeenCalled()
        expect(categories.prototype.save).not.toHaveBeenCalled();
        expect(mockRes.status).toHaveBeenCalledWith(400)
        expect(mockRes.json).toHaveBeenCalledWith(response)
    });

    test('Should return error if the type of category passed in the request body represents an already existing category in the database', async () => {
        const mockReq = {
            body: {
                type: "AlreadyExist",
                color: "cyan"
            }
        }
        const mockRes = {
            status: jest.fn().mockReturnThis(),
            json: jest.fn(),
        }
        const res = { authorized: true, cause: "Authorized" };
        const response = { error: "Category already exist!" };

        jest.spyOn(VerifyAuthmodule, "verifyAuth").mockImplementation(() => res)
        jest.spyOn(categories.prototype, "save").mockRejectedValue();

        await createCategory(mockReq, mockRes)

        expect(verifyAuth).toHaveBeenCalled()
        expect(categories.prototype.save).toHaveBeenCalled();
        expect(mockRes.status).toHaveBeenCalledWith(400)
        expect(mockRes.json).toHaveBeenCalledWith(response)
    });

    test('Should return error if called by an authenticated user who is not an admin (authType = Admin)', async () => {
        const mockReq = {
            body: {
                type: "house",
                color: "green"
            }
        }
        const mockRes = {
            status: jest.fn().mockReturnThis(),
            json: jest.fn(),
        }
        const res = { authorized: false, cause: "Admin: Mismatched role" };
        const response = { error: res.cause };

        jest.spyOn(VerifyAuthmodule, "verifyAuth").mockImplementation(() => res)

        await createCategory(mockReq, mockRes)

        expect(verifyAuth).toHaveBeenCalled()
        expect(categories.prototype.save).not.toHaveBeenCalled();
        expect(mockRes.status).toHaveBeenCalledWith(401)
        expect(mockRes.json).toHaveBeenCalledWith(response)
    });
})

/**
 * - Request Parameters: A string equal to the `type` of the category that must be edited
 *   - Example: `api/categories/food`
 * - Request Body Content: An object having attributes `type` and `color` equal to the new values to assign to the category
 *   - Example: `{type: "Food", color: "yellow"}`
 * - Response `data` Content: An object with parameter `message` that confirms successful editing and a parameter `count` that is equal to the count of transactions whose category was changed with the new type
 *   - Example: `res.status(200).json({data: {message: "Category edited successfully", count: 2}, refreshedTokenMessage: res.locals.refreshedTokenMessage})`
 * - In case any of the following errors apply then the category is not updated, and transactions are not changed
 * - Returns a 400 error if the request body does not contain all the necessary attributes
 * - Returns a 400 error if at least one of the parameters in the request body is an empty string
 * - Returns a 400 error if the type of category passed as a route parameter does not represent a category in the database
 * - Returns a 400 error if the type of category passed in the request body as the new type represents an already existing category in the database and that category is not the same as the requested one
 * - Returns a 401 error if called by an authenticated user who is not an admin (authType = Admin)
 */
describe("updateCategory", () => { 
    test('Should update category successfully and return also the number of transactions whose type changed', async () => {
        const mockReq = {
            params: {type: "food"},
            body: {
                type: "grocery",
                color: "blue"
            }
        }
        const mockRes = {
            status: jest.fn().mockReturnThis(),
            json: jest.fn(),
            locals: jest.fn(),
        }
        const res = { authorized: true, cause: "Authorized" };
        const updated_transactions = {modifiedCount: 5}
        const response = { data: { message: "Category edited successfully", count: updated_transactions.modifiedCount }, refreshedTokenMessage: undefined };

        jest.spyOn(VerifyAuthmodule, "verifyAuth").mockImplementation(() => res)
        jest.spyOn(categories, "findOne").mockImplementation(({ type: catType }) => {
            if(catType === mockReq.params.type){
                return { type: "food", color: "red" }
            }
            else if(catType === mockReq.body.type){
                return null
            }
        })
        jest.spyOn(categories, "findOneAndUpdate").mockImplementation(() => { mockReq.body})
        jest.spyOn(transactions, "updateMany").mockImplementation(() => updated_transactions )

        await updateCategory(mockReq, mockRes)

        expect(verifyAuth).toHaveBeenCalled()
        expect(categories.findOne).toHaveBeenCalled()
        expect(categories.findOneAndUpdate).toHaveBeenCalled()
        expect(transactions.updateMany).toHaveBeenCalled()
        expect(mockRes.status).toHaveBeenCalledWith(200)
        expect(mockRes.json).toHaveBeenCalledWith(response)
    });

    test('Should return error if the request body does not contain all the necessary attributes', async () => {
        const mockReq = {
            params: {type: "food"},
            body: {
                type: "grocery",
            }
        }
        const mockRes = {
            status: jest.fn().mockReturnThis(),
            json: jest.fn(),
        }
        const res = { authorized: true, cause: "Authorized" };
        const response = { error: "Some Parameter is Missing" };

        jest.spyOn(VerifyAuthmodule, "verifyAuth").mockImplementation(() => res)
        
        await updateCategory(mockReq, mockRes)

        expect(verifyAuth).toHaveBeenCalled()
        expect(mockRes.status).toHaveBeenCalledWith(400)
        expect(mockRes.json).toHaveBeenCalledWith(response)
    });

    test('Should return error if at least one of the parameters in the request body is an empty string', async () => {
        const mockReq = {
            params: {type: "food"},
            body: {
                type: " ",
                color: "blue"
            }
        }
        const mockRes = {
            status: jest.fn().mockReturnThis(),
            json: jest.fn(),
        }
        const res = { authorized: true, cause: "Authorized" };
        const response = { error: "Some Parameter is an Empty String" };

        jest.spyOn(VerifyAuthmodule, "verifyAuth").mockImplementation(() => res)
        
        await updateCategory(mockReq, mockRes)

        expect(verifyAuth).toHaveBeenCalled()
        expect(mockRes.status).toHaveBeenCalledWith(400)
        expect(mockRes.json).toHaveBeenCalledWith(response)
    });

    test('Should return error if the type of category passed as a route parameter does not represent a category in the database', async () => {
        const mockReq = {
            params: {type: "ghost"},
            body: {
                type: "grocery",
                color: "blue"
            }
        }
        const mockRes = {
            status: jest.fn().mockReturnThis(),
            json: jest.fn(),
        }
        const res = { authorized: true, cause: "Authorized" };
        const response = { error: 'This category does not exist.' };

        jest.spyOn(VerifyAuthmodule, "verifyAuth").mockImplementation(() => res)
        jest.spyOn(categories, "findOne").mockImplementation(() => { return null })
        
        await updateCategory(mockReq, mockRes)

        expect(verifyAuth).toHaveBeenCalled()
        expect(categories.findOne).toHaveBeenCalled()
        //expect(mockRes.status).toHaveBeenCalledWith(400)
        expect(mockRes.json).toHaveBeenCalledWith(response)
    });

    test('Should return error if the type of category passed in the request body as the new type represents an already existing category in the database and that category is not the same as the requested one', async () => {
        const mockReq = {
            params: {type: "food"},
            body: {
                type: "grocery",
                color: "blue"
            }
        }
        const mockRes = {
            status: jest.fn().mockReturnThis(),
            json: jest.fn(),
            locals: jest.fn(),
        }
        const res = { authorized: true, cause: "Authorized" };
        const response = { error: 'New Category Type already exists.' };

        jest.spyOn(VerifyAuthmodule, "verifyAuth").mockImplementation(() => res)
        jest.spyOn(categories, "findOne").mockImplementation(({ type: catType }) => {
            if(catType === mockReq.params.type){
                return { type: "food", color: "red" }
            }
            else if(catType === mockReq.body.type){
                return { type: "grocery", color: "red" }
            }
        })
        
        await updateCategory(mockReq, mockRes)

        expect(verifyAuth).toHaveBeenCalled()
        expect(categories.findOne).toHaveBeenCalled()
        expect(mockRes.status).toHaveBeenCalledWith(400)
        expect(mockRes.json).toHaveBeenCalledWith(response)
    });

    test('Should return error if called by an authenticated user who is not an admin (authType = Admin)', async () => {
        const mockReq = {
            params: {type: "food"},
            body: {
                type: "grocery",
                color: "blue"
            }
        }
        const mockRes = {
            status: jest.fn().mockReturnThis(),
            json: jest.fn(),
        }
        const res = { authorized: false, cause: "Admin: Mismatched role" };
        const response = { error: res.cause };

        jest.spyOn(VerifyAuthmodule, "verifyAuth").mockImplementation(() => res)
        
        await updateCategory(mockReq, mockRes)

        expect(verifyAuth).toHaveBeenCalled()
        expect(mockRes.status).toHaveBeenCalledWith(401)
        expect(mockRes.json).toHaveBeenCalledWith(response)
    });
})

describe("deleteCategory", () => {
    test('Dummy test, change it', () => {
        expect(true).toBe(true);
    });
})

describe("getCategories", () => {
    test('Dummy test, change it', () => {
        expect(true).toBe(true);
    });
})
/*Returns a 400 error if the request body does not contain all the necessary attributes
Returns a 400 error if at least one of the parameters in the request body is an empty string
Returns a 400 error if the type of category passed in the request body does not represent a category in the database
Returns a 400 error if the username passed in the request body is not equal to the one passed as a route parameter
Returns a 400 error if the username passed in the request body does not represent a user in the database
Returns a 400 error if the username passed as a route parameter does not represent a user in the database
Returns a 400 error if the amount passed in the request body cannot be parsed as a floating value (negative numbers are accepted)
Returns a 401 error if called by an authenticated user who is not the same user as the one in the route parameter (authType = User)*/
describe("createTransaction", () => {
    test('Should return a 200 response and save the transaction for authorized user with valid data', async () => {
        // Mock the verifyAuth function to return successful user authentication
        verifyAuth.mockReturnValue({ authorized: true, cause: "Authorized" });
    
        // Mock the categories.findOne function to return a category
        categories.findOne.mockResolvedValue({ type: 'expense' });
    
        // Mock the User.findOne function to return a user
        User.findOne.mockResolvedValue({ username: 'user1' });
    
        // Mock the transactions.save function to save the transaction and return a resolved promise
        transactions.prototype.save.mockResolvedValue();
    
        // Prepare mock request and response objects
        const req = {
          params: { username: 'user1' },
          body: { username: 'user1', amount: '50', type: 'expense' },
        };
        const res = {
          status: jest.fn().mockReturnThis(),
          json: jest.fn(),
          locals: { refreshedTokenMessage: 'Access token has been refreshed. Remember to copy the new one in the headers of subsequent calls' },
        };
    
        // Call the createTransaction function
        await createTransaction(req, res);
    
        // Assert the expected behavior
    
        // Verify that verifyAuth was called with the correct arguments
        expect(verifyAuth).toHaveBeenCalledWith(req, res, { authType: 'User', username: 'user1' });
    
        // Verify that categories.findOne was called with the correct type
        expect(categories.findOne).toHaveBeenCalledWith({ type: 'expense' });
    
        // Verify that User.findOne was called with the correct username
        expect(User.findOne).toHaveBeenCalledWith({ username: 'user1' });
    
        // Verify that transactions.save was called with the correct transaction data
        expect(transactions.prototype.save).toHaveBeenCalled();
    
        // Verify that the response status code and JSON payload are correct
        expect(res.status).toHaveBeenCalledWith(200);
        expect(res.json).toHaveBeenCalledWith({
          data: {
            username: 'user1',
            amount: 50,
            type: 'expense',
            date: expect.any(Date),// Validate the date format
                  },
          refreshedTokenMessage: 'Access token has been refreshed. Remember to copy the new one in the headers of subsequent calls',
        });
      });
    
      test('should return a 400 error if the request body does not contain all the necessary attributes', async () => {
        // Mock the verifyAuth function to return successful user authentication
        verifyAuth.mockReturnValue({ authorized: true, cause: "Authorized" });
    
        // Prepare mock request and response objects
        const req = {
          params: { username: 'user1' },
          body: { username: 'user1', amount: '50' }, // Missing the 'type' attribute
        };
        const res = {
          status: jest.fn().mockReturnThis(),
          json: jest.fn(),
        };
    
        // Call the createTransaction function
        await createTransaction(req, res);
    
        // Assert the expected behavior
    
        // Verify that verifyAuth was called with the correct arguments
        expect(verifyAuth).toHaveBeenCalledWith(req, res, { authType: 'User', username: 'user1' });
    
        // Verify that the response status code and JSON payload are correct
        expect(res.status).toHaveBeenCalledWith(400);
        expect(res.json).toHaveBeenCalledWith({ error: 'Some Parameter is Missing' });
      });
    
      test('should return a 400 error if at least one of the parameters in the request body is an empty string', async () => {
        // Mock the verifyAuth function to return successful user authentication
        verifyAuth.mockReturnValue({ authorized: true, cause: "Authorized" });
    
        // Prepare mock request and response objects
        const req = {
          params: { username: 'user1' },
          body: { username: ' ', amount: '50', type: 'expense' }, // Empty 'username' parameter
        };
        const res = {
          status: jest.fn().mockReturnThis(),
          json: jest.fn(),
        };
    
        // Call the createTransaction function
        await createTransaction(req, res);
    
        // Assert the expected behavior
    
        // Verify that verifyAuth was called with the correct arguments
        expect(verifyAuth).toHaveBeenCalledWith(req, res, { authType: 'User', username: 'user1' });
    
        // Verify that the response status code and JSON payload are correct
        expect(res.status).toHaveBeenCalledWith(400);
        expect(res.json).toHaveBeenCalledWith({ error: 'Some Parameter is an Empty String' });
      });
        
      test('should return a 400 error if the type of category does not exist in the database', async () => {
        // Mock the verifyAuth function to return successful user authentication
        verifyAuth.mockReturnValue({ authorized: true, cause: "Authorized" });
    
        // Mock the categories.findOne function to return null, indicating the category does not exist
        categories.findOne.mockResolvedValue(null);
    
        // Prepare mock request and response objects
        const req = {
          params: { username: 'user1' },
          body: { username: 'user1', amount: '50', type: 'nonexistent' },
        };
        const res = {
          status: jest.fn().mockReturnThis(),
          json: jest.fn(),
        };
    
        // Call the createTransaction function
        await createTransaction(req, res);
    
        // Assert the expected behavior
    
        // Verify that verifyAuth was called with the correct arguments
        expect(verifyAuth).toHaveBeenCalledWith(req, res, { authType: 'User', username: 'user1' });
    
        // Verify that the response status code and JSON payload are correct
        expect(res.status).toHaveBeenCalledWith(400);
        expect(res.json).toHaveBeenCalledWith({ message: 'Category does not exist!' });
      });
//Returns a 400 error if the username passed in the request body is not equal to the one passed as a route parameter
//Returns a 400 error if the username passed in the request body does not represent a user in the database
//Returns a 400 error if the username passed as a route parameter does not represent a user in the database
//Returns a 400 error if the amount passed in the request body cannot be parsed as a floating value (negative numbers are accepted)  
      test('should return a 401 error if called by an authenticated user who is not the same user as the one in the route parameter', async () => {
        // Mock the verifyAuth function to return unsuccessful user authentication
        verifyAuth.mockReturnValue({ authorized: false, cause: 'Unauthorized' });
    
        // Prepare mock request and response objects
        const req = {
          params: { username: 'user1' },
          body: { username: 'user2', amount: '50', type: 'expense' },
        };
        const res = {
          status: jest.fn().mockReturnThis(),
          json: jest.fn(),
        };
    
        // Call the createTransaction function
        await createTransaction(req, res);
    
        // Assert the expected behavior
    
        // Verify that verifyAuth was called with the correct arguments
        expect(verifyAuth).toHaveBeenCalledWith(req, res, { authType: 'User', username: 'user1' });
    
        // Verify that the response status code and JSON payload are correct
        expect(res.status).toHaveBeenCalledWith(401);
        expect(res.json).toHaveBeenCalledWith({ error: 'Unauthorized' });
      });
    
      // Add more test cases for other scenarios based on the specific requirements
    });


describe("getAllTransactions", () => {
    test('should return transactions with category information for Admin (200)', async () => {
        verifyAuth.mockReturnValue({ authorized: true,cause: "Authorized" });

        // Mock the transactions.aggregate function to return mock data
        transactions.aggregate.mockResolvedValue([
          {
            username: 'user1',
            type: 'expense',
            amount: 50,
            date: '2023-05-30',
            categories_info: { color: 'red' },
          },
          {
            username: 'user2',
            type: 'income',
            amount: 100,
            date: '2023-05-29',
            categories_info: { color: 'green' },
          },
        ]);
    
        // Prepare mock request and response objects
        const req = {};
        const res = {
          status: jest.fn().mockReturnThis(),
          json: jest.fn(),
          locals: { refreshedTokenMessage: 'Access token has been refreshed. Remember to copy the new one in the headers of subsequent calls' },
        };
    
        // Call the getAllTransactions function
        await getAllTransactions(req, res);
    
        // Assert the expected behavior
    
        // Verify that verifyAuth was called with the correct arguments
        expect(verifyAuth).toHaveBeenCalledWith(req, res, { authType: 'Admin' });
    
        // Verify that transactions.aggregate was called with the correct aggregation pipeline
        expect(transactions.aggregate).toHaveBeenCalledWith([
          {
            $lookup: {
              from: 'categories',
              localField: 'type',
              foreignField: 'type',
              as: 'categories_info',
            },
          },
          { $unwind: '$categories_info' },
        ]);
    
        // Verify that the response status code and JSON payload are correct
        expect(res.status).toHaveBeenCalledWith(200);
        expect(res.json).toHaveBeenCalledWith({
          data: [
            {
              username: 'user1',
              type: 'expense',
              amount: 50,
              date: '2023-05-30',
              color: 'red',
            },
            {
              username: 'user2',
              type: 'income',
              amount: 100,
              date: '2023-05-29',
              color: 'green',
            },
          ],
          refreshedTokenMessage: 'Access token has been refreshed. Remember to copy the new one in the headers of subsequent calls',
        });
      });

    test('should return error for non-admin users (401)', async () => {
        // Mock the verifyAuth function to return unsuccessful authentication
        verifyAuth.mockReturnValue({ flag: false, cause: "Admin: Mismatched role" });

        // Prepare mock request and response objects
        const req = {};
        const res = {
            status: jest.fn().mockReturnThis(),
            json: jest.fn(),
        };

        // Call the getAllTransactions function
        await getAllTransactions(req, res);

        // Assert the expected behavior

        // Verify that verifyAuth was called with the correct arguments
        expect(verifyAuth).toHaveBeenCalledWith(req, res, { authType: 'Admin' });

        // Verify that the response status code and JSON payload are correct
        expect(res.status).toHaveBeenCalledWith(401);
        expect(res.json).toHaveBeenCalledWith({ error: "Admin: Mismatched role" });
    });

    test('should return error for unexpected errors (500)', async () => {
        // Mock the verifyAuth function to throw an error
        verifyAuth.mockImplementation(() => {
            throw new Error('Authentication error');
        });

        // Prepare mock request and response objects
        const req = {};
        const res = {
            status: jest.fn().mockReturnThis(),
            json: jest.fn(),
        };

        // Call the getAllTransactions function
        await getAllTransactions(req, res);

        // Verify that verifyAuth was called with the correct arguments
        expect(verifyAuth).toHaveBeenCalledWith(req, res, { authType: 'Admin' });

        // Verify that the response status code and JSON payload are correct
        expect(res.status).toHaveBeenCalledWith(500);
        expect(res.json).toHaveBeenCalledWith({ error: 'Authentication error' });
    });
});

describe("getTransactionsByUser", () => {
    test('Dummy test, change it', () => {
        expect(true).toBe(true);
    });
})

describe("getTransactionsByUserByCategory", () => {
    test('Dummy test, change it', () => {
        expect(true).toBe(true);
    });
})
/*
describe("getTransactionsByGroup", () => { 
    test('getTransactionsByGroup, should return 200', async () => {
        // Mock dependencies
        const { Group } = require('./yourModule');
        Group.findOne.mockResolvedValueOnce({ name: 'groupName', members: [] });
    
        // Mock authentication
        const { verifyAuth } = require('./yourModule');
        const verifyAuthSpy = jest.spyOn({ verifyAuth }, 'verifyAuth');
        verifyAuthSpy.mockReturnValueOnce({ authorized: true });
    
        // Mock aggregation result
        const transactions = [
          {
            user: { username: 'user1', email: 'user1@example.com' },
            group: { name: 'groupName' },
            category: { type: 'categoryType', color: 'categoryColor' },
            amount: 100,
            date: '2023-05-31',
          },
        ];
        const aggregateMock = jest.fn().mockResolvedValueOnce(transactions);
        const transactionsMock = {
          aggregate: jest.fn(() => ({
            then: jest.fn((callback) => callback(transactions)),
          })),
        };
        jest.doMock('./yourModule', () => ({
          ...jest.requireActual('./yourModule'),
          transactions: transactionsMock,
        }));
    
        await getTransactionsByGroup(req, res);
    
        // Verify mocks
        expect(Group.findOne).toHaveBeenCalledWith({ name: 'groupName' });
        expect(res.status).toHaveBeenCalledWith(200);
        expect(res.json).toHaveBeenCalledWith({
          data: [
            {
              username: 'user1',
              type: 'categoryType',
              amount: 100,
              date: '2023-05-31',
              color: 'categoryColor',
            },
          ],
          refreshedTokenMessage: 'Access token has been refreshed. Remember to copy the new one in the headers of subsequent calls',
        });
        expect(verifyAuthSpy).toHaveBeenCalledWith(req, res, { authType: 'Admin' });
        expect(transactionsMock.aggregate).toHaveBeenCalledTimes(1);
        expect(aggregateMock).toHaveBeenCalledTimes(1);
      });
})

describe("getTransactionsByGroupByCategory", () => { 
    test('getTransactionsByGroupByCategory, should return 200', async () => {
        const req = {
            params: {
                name: 'Gruppo1',
                category: 'Food',
            },
            url: '/transactions/groups/Gruppo1',
        };

        const res = {
            status: jest.fn().mockReturnThis(),
            json: jest.fn(),
            locals: {},
        };

        // Set up the mock implementation for Group.findOne
        Group.findOne.mockResolvedValue({
          name: req.params.name,
          members: [
            { email: 'member1@example.com' },
            { email: 'member2@example.com' },
          ],
        });
    
        // Set up the mock implementation for Category.findOne
        categories.findOne.mockResolvedValue({
          type: req.params.category,
        });
        
        // set up the verifyauth 
        const resAuth = { authorized: true, cause: "Authorized" };
        const response = {
            data: [
                {
                    username: 'user1',
                    type: req.params.category,
                    amount: 10,
                    date: '2022-01-01',
                    color: 'blue',
                },
                {
                    username: 'user2',
                    type: req.params.category,
                    amount: 15,
                    date: '2022-01-02',
                    color: 'red',
                },
            ],
            refreshedTokenMessage: undefined,
        };
        jest.spyOn(VerifyAuthmodule, "verifyAuth").mockImplementation(() => resAuth)

        // Set up the mock implementation for Transaction.aggregate
        transactions.aggregate.mockResolvedValue([
          {
            user: { username: 'user1', email: 'user1@example.com' },
            group: { name: req.params.name },
            category: { type: req.params.category, color: 'blue' },
            amount: 10,
            date: '2022-01-01',
          },
          {
            user: { username: 'user2', email: 'user2@example.com' },
            group: { name: req.params.name },
            category: { type: req.params.category, color: 'red' },
            amount: 15,
            date: '2022-01-02',
          },
        ]);
    
        await getTransactionsByGroupByCategory(req, res);
    
        expect(Group.findOne).toHaveBeenCalledWith({ name: req.params.name });
        expect(categories.findOne).toHaveBeenCalledWith({ type: req.params.category });
        expect(transactions.aggregate).toHaveBeenCalledWith([
            {
              $lookup: {
                from: 'users',
                localField: 'username',
                foreignField: 'username',
                as: 'user',
              },
            },
            {
              $unwind: '$user',
            },
            {
              $lookup: {
                from: 'groups',
                localField: 'user.email',
                foreignField: 'members.email',
                as: 'group',
              },
            },
            {
              $unwind: '$group',
            },
            {
              $lookup: {
                from: 'categories',
                localField: 'type',
                foreignField: 'type',
                as: 'category',
              },
            },
            {
              $unwind: '$category',
            },
            {
              $match: {
                'group.name': req.params.name,
                'category.type': req.params.category,
              },
            },
            {
              $project: {
                'user.username': 1,
                'user.email': 1,
                'group.name': 1,
                'category.type': 1,
                'amount': 1,
                'date': 1,
                'category.color': 1,
              },
            },
          ]);
          
        expect(res.status).toHaveBeenCalledWith(200);
        expect(res.json).toHaveBeenCalledWith(response);
    });

    test('getTransactionsByGroupByCategory with group not found in the database, should return 400', async () => {
        const req = {
            params: {
                name: 'Gruppo1',
                category: 'Food',
            },
            url: '/transactions/groups/Gruppo1',
        };

        const res = {
            status: jest.fn().mockReturnThis(),
            json: jest.fn(),
            locals: {},
        };
        
        const response = { error: "Group not Found." };
        jest.spyOn(Group, "findOne").mockImplementation(() => null)
    
        await getTransactionsByGroupByCategory(req, res);
    
        expect(Group.findOne).toHaveBeenCalledWith({ name: req.params.name });        
        expect(res.status).toHaveBeenCalledWith(400);
        expect(res.json).toHaveBeenCalledWith(response);
    });

    test('getTransactionsByGroupByCategory with category not found in the database, should return 400', async () => {
        const req = {
            params: {
                name: 'Gruppo1',
                category: 'Food',
            },
            url: '/transactions/groups/Gruppo1',
        };

        const res = {
            status: jest.fn().mockReturnThis(),
            json: jest.fn(),
            locals: {},
        };
        
        const group = {
            name: req.params.name,
            members: [
                { email: 'member1@example.com' },
                { email: 'member2@example.com' },
            ],
        };

        const response = { error: "Category not Found." };
        jest.spyOn(Group, "findOne").mockImplementation(() => group)
        jest.spyOn(categories, "findOne").mockImplementation(() => null)

        await getTransactionsByGroupByCategory(req, res);
    
        expect(Group.findOne).toHaveBeenCalledWith({ name: req.params.name });  
        expect(categories.findOne).toHaveBeenCalledWith({ type: req.params.category });        
        expect(res.status).toHaveBeenCalledWith(400);
        expect(res.json).toHaveBeenCalledWith(response);
    });

    test('getTransactionsByGroupByCategory with user not in the group, should return 401', async () => {
        const req = {
            params: {
                name: 'Gruppo1',
                category: 'Food',
            },
            url: '/api/groups/Gruppo1/transactions/category/Food',
        };

        const res = {
            status: jest.fn().mockReturnThis(),
            json: jest.fn(),
            locals: {},
        };
        
        const group = {
            name: req.params.name,
            members: [
                { email: 'member1@example.com' },
                { email: 'member2@example.com' },
            ],
        };
        const category = req.params.category;

        const resAuth = { authorized: false, cause: "Group: user not in group" };
        const response = { error: "Group: user not in group" };
        jest.spyOn(Group, "findOne").mockImplementation(() => group)
        jest.spyOn(categories, "findOne").mockImplementation(() => category)
        jest.spyOn(VerifyAuthmodule, "verifyAuth").mockImplementation(() => resAuth)

        await getTransactionsByGroupByCategory(req, res);
    
        expect(Group.findOne).toHaveBeenCalledWith({ name: req.params.name });  
        expect(categories.findOne).toHaveBeenCalledWith({ type: req.params.category });        
        expect(res.status).toHaveBeenCalledWith(401);
        expect(res.json).toHaveBeenCalledWith(response);
    });

    test('getTransactionsByGroupByCategory with user not an admin, should return 401', async () => {
        const req = {
            params: {
                name: 'Gruppo1',
                category: 'Food',
            },
            url: '/api/transactions/groups/Gruppo1/category/Food',
        };

        const res = {
            status: jest.fn().mockReturnThis(),
            json: jest.fn(),
            locals: {},
        };
        
        const group = {
            name: req.params.name,
            members: [
                { email: 'member1@example.com' },
                { email: 'member2@example.com' },
            ],
        };
        const category = req.params.category;

        const resAuth = { authorized: false, cause: "Admin: Mismatched role" };
        const response = { error: "Admin: Mismatched role" };
        jest.spyOn(Group, "findOne").mockImplementation(() => group)
        jest.spyOn(categories, "findOne").mockImplementation(() => category)
        jest.spyOn(VerifyAuthmodule, "verifyAuth").mockImplementation(() => resAuth)

        await getTransactionsByGroupByCategory(req, res);
    
        expect(Group.findOne).toHaveBeenCalledWith({ name: req.params.name });  
        expect(categories.findOne).toHaveBeenCalledWith({ type: req.params.category });        
        expect(res.status).toHaveBeenCalledWith(401);
        expect(res.json).toHaveBeenCalledWith(response);
    });
})

describe("deleteTransaction", () => {
    test('deleteTransaction, should delete the transaction with success', async () => {
        process.env.ACCESS_KEY = 'EZWALLET';
        const mockReq = {
            params: { username: "Mario" },
            body: {
                _id: "6hjkohgfc8nvu786"
            },
            cookies: {
                accessToken: jwt.sign({ username: 'Mario', email: "mario.red@email.com", role: "User" }, process.env.ACCESS_KEY),
                refreshToken: jwt.sign({ username: 'Mario', email: "mario.red@email.com", role: "User" }, process.env.ACCESS_KEY),
            },
        };

        const mockRes = {
            status: jest.fn().mockReturnThis(),
            json: jest.fn(),
            locals: jest.fn().mockResolvedValue(null),
            cookie: jest.fn().mockResolvedValue(null),
        }

        const Transaction = { _id: "6hjkohgfc8nvu786" };
        const user = { username: "Mario" };

        const resAuth = { authorized: true, cause: "Authorized" };
        // NON SO SE VA BENE
        const response = {data: {message: "Transaction deleted"}, refreshedTokenMessage: undefined};
        //any time the `User.findOne()` method is called jest will replace its actual implementation with the one defined below
        jest.spyOn(User, "findOne").mockImplementation(() => user);
        jest.spyOn(transactions, "findOne").mockImplementation(() => Transaction);
        jest.spyOn(VerifyAuthmodule, "verifyAuth").mockImplementation(() => resAuth)
        jest.spyOn(transactions, "deleteOne").mockImplementation(() => null);

        await deleteTransaction(mockReq, mockRes)
        expect(User.findOne).toHaveBeenCalledWith({ username: user.username })
        expect(transactions.findOne).toHaveBeenCalledWith({ _id: Transaction._id, username: user.username })
        expect(transactions.deleteOne).toHaveBeenCalledWith({ _id: Transaction._id })
        expect(mockRes.status).toHaveBeenCalledWith(200)
        expect(mockRes.json).toHaveBeenCalledWith(response)
    });

    test('deleteTransaction with body that does not contain all the necessary attributes, should return 400', async () => {
        process.env.ACCESS_KEY = 'EZWALLET';
        const mockReq = {
            params: { username: "Mario" },
            body: {
            },
            cookies: {
                accessToken: jwt.sign({ username: 'Mario', email: "mario.red@email.com", role: "User" }, process.env.ACCESS_KEY),
                refreshToken: jwt.sign({ username: 'Mario', email: "mario.red@email.com", role: "User" }, process.env.ACCESS_KEY),
            },
        };

        const mockRes = {
            status: jest.fn().mockReturnThis(),
            json: jest.fn(),
            locals: jest.fn().mockResolvedValue(null),
            cookie: jest.fn().mockResolvedValue(null),
        }

        const response = { error: "Some Parameter is Missing" };

        await deleteTransaction(mockReq, mockRes)

        expect(mockRes.status).toHaveBeenCalledWith(400)
        expect(mockRes.json).toHaveBeenCalledWith(response)
    });

    test('deleteTransaction with username passed as a route parameter that does not represent a user in the database, should return 400', async () => {
        process.env.ACCESS_KEY = 'EZWALLET';
        const mockReq = {
            params: { username: "Mario" },
            body: {
                _id: "6hjkohgfc8nvu786"
            },
            cookies: {
                accessToken: jwt.sign({ username: 'Mario', email: "mario.red@email.com", role: "User" }, process.env.ACCESS_KEY),
                refreshToken: jwt.sign({ username: 'Mario', email: "mario.red@email.com", role: "User" }, process.env.ACCESS_KEY),
            },
        };

        const mockRes = {
            status: jest.fn().mockReturnThis(),
            json: jest.fn(),
            locals: jest.fn().mockResolvedValue(null),
            cookie: jest.fn().mockResolvedValue(null),
        }

        const user = { username: "Mario" };

        const response = { error: "User not Found." };
        //any time the `User.findOne()` method is called jest will replace its actual implementation with the one defined below
        jest.spyOn(User, "findOne").mockImplementation(() => null);

        await deleteTransaction(mockReq, mockRes)
        expect(User.findOne).toHaveBeenCalledWith({ username: user.username })
        expect(mockRes.status).toHaveBeenCalledWith(400)
        expect(mockRes.json).toHaveBeenCalledWith(response)
    });

    test('deleteTransaction with the _id in the request body that does not represent a transaction in the database, should return 400', async () => {
        process.env.ACCESS_KEY = 'EZWALLET';
        const mockReq = {
            params: { username: "Mario" },
            body: {
                _id: "6hjkohgfc8nvu786"
            },
            cookies: {
                accessToken: jwt.sign({ username: 'Mario', email: "mario.red@email.com", role: "User" }, process.env.ACCESS_KEY),
                refreshToken: jwt.sign({ username: 'Mario', email: "mario.red@email.com", role: "User" }, process.env.ACCESS_KEY),
            },
        };

        const mockRes = {
            status: jest.fn().mockReturnThis(),
            json: jest.fn(),
            locals: jest.fn().mockResolvedValue(null),
            cookie: jest.fn().mockResolvedValue(null),
        }

        const Transaction = { _id: "6hjkohgfc8nvu786" };
        const user = { username: "Mario" };

        const response = { error: "Transaction not Found." };
        //any time the `User.findOne()` method is called jest will replace its actual implementation with the one defined below
        jest.spyOn(User, "findOne").mockImplementation(() => user);
        jest.spyOn(transactions, "findOne").mockImplementation(() => null);


        await deleteTransaction(mockReq, mockRes)
        expect(User.findOne).toHaveBeenCalledWith({ username: user.username })
        expect(transactions.findOne).toHaveBeenCalledWith({ _id: Transaction._id, username: user.username })
        expect(mockRes.status).toHaveBeenCalledWith(400)
        expect(mockRes.json).toHaveBeenCalledWith(response)
    });

    test('deleteTransaction called by an authenticated user who is not the same user as the one in the route (authType = User), should return 401', async () => {
        process.env.ACCESS_KEY = 'EZWALLET';
        const mockReq = {
            params: { username: "Mario" },
            body: {
                _id: "6hjkohgfc8nvu786"
            },
            cookies: {
                accessToken: jwt.sign({ username: 'Mario', email: "mario.red@email.com", role: "User" }, process.env.ACCESS_KEY),
                refreshToken: jwt.sign({ username: 'Mario', email: "mario.red@email.com", role: "User" }, process.env.ACCESS_KEY),
            },
        };

        const mockRes = {
            status: jest.fn().mockReturnThis(),
            json: jest.fn(),
            locals: jest.fn().mockResolvedValue(null),
            cookie: jest.fn().mockResolvedValue(null),
        }

        const Transaction = { _id: "6hjkohgfc8nvu786" };
        const user = { username: "Mario" };

        const resAuth =  { authorized: false, cause: "User: Mismatched users" };
        const response = { error: "User: Mismatched users"};
        //any time the `User.findOne()` method is called jest will replace its actual implementation with the one defined below
        jest.spyOn(User, "findOne").mockImplementation(() => user);
        jest.spyOn(transactions, "findOne").mockImplementation(() => Transaction);
        jest.spyOn(VerifyAuthmodule, "verifyAuth").mockImplementation(() => resAuth)

        await deleteTransaction(mockReq, mockRes)
        expect(User.findOne).toHaveBeenCalledWith({ username: user.username })
        expect(transactions.findOne).toHaveBeenCalledWith({ _id: Transaction._id, username: user.username })
        expect(mockRes.status).toHaveBeenCalledWith(401)
        expect(mockRes.json).toHaveBeenCalledWith(response)
    });
})

describe("deleteTransactions", () => {
    test('deleteTransactions, should delete all transactions with success', async () => {
        process.env.ACCESS_KEY = 'EZWALLET';
        const mockReq = {
            body: {
                _ids: ["6hjkohgfc8nvu786", "6hjkohgfc8nvu788"]
            },
            cookies: {
                accessToken: jwt.sign({ username: 'Mario', email: "mario.red@email.com", role: "Admin" }, process.env.ACCESS_KEY),
                refreshToken: jwt.sign({ username: 'Mario', email: "mario.red@email.com", role: "Admin" }, process.env.ACCESS_KEY),
            },
        };

        const mockRes = {
            status: jest.fn().mockReturnThis(),
            json: jest.fn(),
            locals: jest.fn(),
            cookie: jest.fn().mockResolvedValue(null),
        }

        const Transactions = [
            { _id: "6hjkohgfc8nvu786" },
            { _id: "6hjkohgfc8nvu788" }
        ];

        const resAuth = { authorized: true, cause: "Authorized" };
        // NON SO SE VA BENE
        const response = {data: {message: "Transactions deleted"}, refreshedTokenMessage: undefined };
        //any time the `User.findOne()` method is called jest will replace its actual implementation with the one defined below
        Transactions.forEach((transaction) => {
            jest.spyOn(transactions, "findOne").mockImplementation(() => transaction);
        });
        jest.spyOn(VerifyAuthmodule, "verifyAuth").mockImplementation(() => resAuth)
        Transactions.forEach((transaction) => {
            jest.spyOn(transactions, "deleteOne").mockImplementation(() => null);
        });

        await deleteTransactions(mockReq, mockRes)

        Transactions.forEach((transaction) => {
            expect(transactions.findOne).toHaveBeenCalledWith({ _id: transaction._id })
        });
        Transactions.forEach((transaction) => {
            expect(transactions.deleteOne).toHaveBeenCalledWith({ _id: transaction._id })
        });
        expect(mockRes.status).toHaveBeenCalledWith(200)
        expect(mockRes.json).toHaveBeenCalledWith(response)
    });

    test('deleteTransactions with body without all necessary attributes, should return 400', async () => {
        process.env.ACCESS_KEY = 'EZWALLET';
        const mockReq = {
            body: {
            },
            cookies: {
                accessToken: jwt.sign({ username: 'Mario', email: "mario.red@email.com", role: "Admin" }, process.env.ACCESS_KEY),
                refreshToken: jwt.sign({ username: 'Mario', email: "mario.red@email.com", role: "Admin" }, process.env.ACCESS_KEY),
            },
        };

        const mockRes = {
            status: jest.fn().mockReturnThis(),
            json: jest.fn(),
            locals: jest.fn().mockResolvedValue(null),
            cookie: jest.fn().mockResolvedValue(null),
        }

        const response = { error: "Some Parameter is Missing" };

        await deleteTransactions(mockReq, mockRes)

        expect(mockRes.status).toHaveBeenCalledWith(400)
        expect(mockRes.json).toHaveBeenCalledWith(response)
    });

    test('deleteTransactions with at least one of the ids in the array is an empty string, should return 400', async () => {
        process.env.ACCESS_KEY = 'EZWALLET';
        const mockReq = {
            body: {
                _ids: [" ", "6hjkohgfc8nvu788"]
            },
            cookies: {
                accessToken: jwt.sign({ username: 'Mario', email: "mario.red@email.com", role: "Admin" }, process.env.ACCESS_KEY),
                refreshToken: jwt.sign({ username: 'Mario', email: "mario.red@email.com", role: "Admin" }, process.env.ACCESS_KEY),
            },
        };

        const mockRes = {
            status: jest.fn().mockReturnThis(),
            json: jest.fn(),
            locals: jest.fn().mockResolvedValue(null),
            cookie: jest.fn().mockResolvedValue(null),
        }

        const response = { error: "Some Parameter is an Empty String" };
       
        await deleteTransactions(mockReq, mockRes)

        expect(mockRes.status).toHaveBeenCalledWith(400)
        expect(mockRes.json).toHaveBeenCalledWith(response)
    });

    test('deleteTransactions with at least one of the ids in the array does not represent a transaction in the database, should return 400', async () => {
        process.env.ACCESS_KEY = 'EZWALLET';
        const mockReq = {
            body: {
                _ids: ["6hjkohgfc8nvu786", "6hjkohgfc8nvu788"]
            },
            cookies: {
                accessToken: jwt.sign({ username: 'Mario', email: "mario.red@email.com", role: "Admin" }, process.env.ACCESS_KEY),
                refreshToken: jwt.sign({ username: 'Mario', email: "mario.red@email.com", role: "Admin" }, process.env.ACCESS_KEY),
            },
        };

        const mockRes = {
            status: jest.fn().mockReturnThis(),
            json: jest.fn(),
            locals: jest.fn().mockResolvedValue(null),
            cookie: jest.fn().mockResolvedValue(null),
        }

        const Transactions = [
            { _id: "6hjkohgfc8nvu786" },
            { _id: "6hjkohgfc8nvu788" }
        ];

        const response = { error: "Transaction not found." };

        jest.spyOn(transactions, "findOne").mockImplementation(() => null);

        await deleteTransactions(mockReq, mockRes)

        expect(transactions.findOne).toHaveBeenCalledWith({ _id: Transactions[0]._id })
        expect(mockRes.status).toHaveBeenCalledWith(400)
        expect(mockRes.json).toHaveBeenCalledWith(response)
    });

    test('deleteTransactions not called by an Admin, should return 401', async () => {
        process.env.ACCESS_KEY = 'EZWALLET';
        const mockReq = {
            body: {
                _ids: ["6hjkohgfc8nvu786", "6hjkohgfc8nvu788"]
            },
            cookies: {
                accessToken: jwt.sign({ username: 'Mario', email: "mario.red@email.com", role: "User" }, process.env.ACCESS_KEY),
                refreshToken: jwt.sign({ username: 'Mario', email: "mario.red@email.com", role: "User" }, process.env.ACCESS_KEY),
            },
        };

        const mockRes = {
            status: jest.fn().mockReturnThis(),
            json: jest.fn(),
            locals: jest.fn().mockResolvedValue(null),
            cookie: jest.fn().mockResolvedValue(null),
        }

        const Transactions = [
            { _id: "6hjkohgfc8nvu786" },
            { _id: "6hjkohgfc8nvu788" }
        ];

        const resAuth = { authorized: false, cause: "Admin: Mismatched role" };
        const response = { error: "Admin: Mismatched role" };
        //any time the `User.findOne()` method is called jest will replace its actual implementation with the one defined below
        Transactions.forEach((transaction) => {
            jest.spyOn(transactions, "findOne").mockImplementation(() => transaction);
        });
        jest.spyOn(VerifyAuthmodule, "verifyAuth").mockImplementation(() => resAuth)

        await deleteTransactions(mockReq, mockRes)

        Transactions.forEach((transaction) => {
            expect(transactions.findOne).toHaveBeenCalledWith({ _id: transaction._id })
        });
        expect(mockRes.status).toHaveBeenCalledWith(401)
        expect(mockRes.json).toHaveBeenCalledWith(response)
    });
})*/<|MERGE_RESOLUTION|>--- conflicted
+++ resolved
@@ -1,12 +1,9 @@
 import request from 'supertest';
 import { app } from '../app';
 import jwt from 'jsonwebtoken';
-<<<<<<< HEAD
 import { categories, transactions } from '../models/model';
 import {createTransaction,getAllTransactions, deleteTransactions, deleteTransaction, getTransactionsByGroupByCategory } from '../controllers/controller';
 import { Group, User } from '../models/User';
-=======
->>>>>>> 863ab313
 import mongoose from 'mongoose';
 import * as controller from '../controllers/controller';
 import { categories, transactions } from '../models/model';
@@ -680,7 +677,7 @@
         expect(true).toBe(true);
     });
 })
-/*
+
 describe("getTransactionsByGroup", () => { 
     test('getTransactionsByGroup, should return 200', async () => {
         // Mock dependencies
@@ -1356,4 +1353,4 @@
         expect(mockRes.status).toHaveBeenCalledWith(401)
         expect(mockRes.json).toHaveBeenCalledWith(response)
     });
-})*/+})