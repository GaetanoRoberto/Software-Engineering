import request from 'supertest';
import { app } from '../app';
import { User, Group } from '../models/User.js';
import { transactions, categories } from '../models/model';
import jwt from 'jsonwebtoken';
import mongoose, { Model } from 'mongoose';
import dotenv from 'dotenv';

const bcrypt = require("bcryptjs")
/**
 * Necessary setup in order to create a new database for testing purposes before starting the execution of test cases.
 * Each test suite has its own database in order to avoid different tests accessing the same database at the same time and expecting different data.
 */
dotenv.config();
beforeAll(async () => {
  const dbName = "testingDatabaseUsers";
  const url = `${process.env.MONGO_URI}/${dbName}`;

  await mongoose.connect(url, {
    useNewUrlParser: true,
    useUnifiedTopology: true,
  });

});

/**
 * After all test cases have been executed the database is deleted.
 * This is done so that subsequent executions of the test suite start with an empty database.
 */
afterAll(async () => {
  await mongoose.connection.db.dropDatabase();
  await mongoose.connection.close();
});

//necessary setup to ensure that each test can insert the data it needs
beforeEach(async () => {
  await User.deleteMany({})
  await Group.deleteMany({})
  await categories.deleteMany({})
  await transactions.deleteMany({})
});

/**
* Alternate way to create the necessary tokens for authentication without using the website
*/
const adminAccessTokenValid = jwt.sign({
  email: "admin@email.com",
  //id: existingUser.id, The id field is not required in any check, so it can be omitted
  username: "admin",
  role: "Admin"
}, process.env.ACCESS_KEY, { expiresIn: '1y' })

const testerAccessTokenValid = jwt.sign({
  email: "tester@test.com",
  username: "tester",
  role: "Regular"
}, process.env.ACCESS_KEY, { expiresIn: '1y' })

//These tokens can be used in order to test the specific authentication error scenarios inside verifyAuth (no need to have multiple authentication error tests for the same route)
const testerAccessTokenExpired = jwt.sign({
  email: "tester@test.com",
  username: "tester",
  role: "Regular"
}, process.env.ACCESS_KEY, { expiresIn: '0s' })
const testerAccessTokenEmpty = jwt.sign({}, process.env.ACCESS_KEY, { expiresIn: "1y" })

/**
 * - Request Parameters: None
 * - Request Body Content: None
 * - Response `data` Content: An array of objects, each one having attributes `username`, `email` and `role`
 *    - Example: `res.status(200).json({data: [{username: "Mario", email: "mario.red@email.com", role: "Regular"}, {username: "Luigi", email: "luigi.red@email.com", role: "Regular"}, {username: "admin", email: "admin@email.com", role: "Regular"} ], refreshedTokenMessage: res.locals.refreshedTokenMessage})`
 * - Returns a 401 error if called by an authenticated user who is not an admin (authType = Admin)
 */
describe("getUsers", () => {
  test("Returns empty list if there are no users", async () => {
    const response = await request(app)
      .get("/api/users")
      .set("Cookie", `accessToken=${adminAccessTokenValid}; refreshToken=${adminAccessTokenValid}`)

    expect(response.status).toBe(200)
    expect(response.body.data).toEqual([])
  });

  test("Returns all users in database", async () => {
    await User.insertMany([{
      username: "tester",
      email: "tester@test.com",
      password: "tester",
    }, {
      username: "admin",
      email: "admin@email.com",
      password: "admin",
      refreshToken: adminAccessTokenValid,
      role: "Admin"
    }])

    const response = await request(app)
      .get("/api/users")
      .set("Cookie", `accessToken=${adminAccessTokenValid}; refreshToken=${adminAccessTokenValid}`)

    expect(response.status).toBe(200)
    expect(response.body.data).toEqual([{
      username: "tester",
      email: "tester@test.com",
      role: "Regular",
    }, {
      username: "admin",
      email: "admin@email.com",
      role: "Admin"
    }])
  });

  test("Returns a 401 error if called by an authenticated user who is not an admin (authType = Admin)", async () => {
    await User.create({
      username: "tester",
      email: "tester@test.com",
      password: "tester",
      refreshToken: testerAccessTokenValid,
    })
    const response = await request(app)
      .get("/api/users")
      .set("Cookie", `accessToken=${testerAccessTokenValid}; refreshToken=${testerAccessTokenValid}`)

    expect(response.status).toBe(401)
    expect(response.body).toHaveProperty("error")
  });
})

/**
 * - Request Parameters: A string equal to the `username` of the involved user
 *    - Example: `/api/users/Mario`
 * - Request Body Content: None
 * - Response `data` Content: An object having attributes `username`, `email` and `role`.
 *    - Example: `res.status(200).json({data: {username: "mario", email: "mario.red@email.com", role: "Regular"}, refreshedTokenMessage: res.locals.refreshedTokenMessage})`
 * - Returns a 400 error if the username passed as the route parameter does not represent a user in the database
 * - Returns a 401 error if called by an authenticated user who is neither the same user as the one in the route parameter (authType = User) nor an admin (authType = Admin)
*/
describe("getUser", () => {
  test("Returns the requested username by User", async () => {
    await User.insertMany([{
      username: "tester",
      email: "tester@test.com",
      password: "tester",
    },
    {
      username: "admin",
      email: "admin@email.com",
      password: "admin",
      refreshToken: adminAccessTokenValid,
      role: "Admin"
    }])

    const response = await request(app)
      .get("/api/users/tester")
      .set("Cookie", `accessToken=${testerAccessTokenValid}; refreshToken=${testerAccessTokenValid}`)

    expect(response.status).toBe(200)
    expect(response.body.data).toEqual({
      username: "tester",
      email: "tester@test.com",
      role: "Regular",
    })
  });

  test("Returns the requested username by Admin", async () => {
    await User.insertMany([{
      username: "tester",
      email: "tester@test.com",
      password: "tester",
    },
    {
      username: "admin",
      email: "admin@email.com",
      password: "admin",
      refreshToken: adminAccessTokenValid,
      role: "Admin"
    },
    {
      username: "mario",
      email: "mario@test.com",
      password: "securepassword",
    }])

    const response = await request(app)
      .get("/api/users/mario")
      .set("Cookie", `accessToken=${adminAccessTokenValid}; refreshToken=${adminAccessTokenValid}`)

    expect(response.status).toBe(200)
    expect(response.body.data).toEqual({
      username: "mario",
      email: "mario@test.com",
      role: "Regular",
    })
  });

  test("Returns a 400 error if the username passed as the route parameter does not represent a user in the database", async () => {
    await User.insertMany([{
      username: "tester",
      email: "tester@test.com",
      password: "tester",
    },
    {
      username: "admin",
      email: "admin@email.com",
      password: "admin",
      refreshToken: adminAccessTokenValid,
      role: "Admin"
    }])

    const response = await request(app)
      .get("/api/users/itachi")
      .set("Cookie", `accessToken=${adminAccessTokenValid}; refreshToken=${adminAccessTokenValid}`)

    expect(response.status).toBe(400)
    expect(response.body).toHaveProperty("error")
  });

  test("Returns a 401 error if called by an authenticated user who is neither the same user as the parameter (authType = User) nor an admin (authType = Admin)", async () => {
    await User.insertMany([{
      username: "tester",
      email: "tester@test.com",
      password: "tester",
    },
    {
      username: "admin",
      email: "admin@email.com",
      password: "admin",
      refreshToken: adminAccessTokenValid,
      role: "Admin"
    }])

    const response = await request(app)
      .get("/api/users/mario")
      .set("Cookie", `accessToken=${testerAccessTokenValid}; refreshToken=${testerAccessTokenValid}`)

    expect(response.status).toBe(401)
    expect(response.body).toHaveProperty("error")
  });
})

/**
 * - Request Parameters: None
 * - Request request body Content: An object having a string attribute for the `name` of the group and an array that lists all the `memberEmails`
 *   - Example: `{name: "Family", memberEmails: ["mario.red@email.com", "luigi.red@email.com"]}`
 * - Response `data` Content: An object having an attribute `group` (this object must have a string attribute for the `name` of the created group and an array for the `members` of the group), 
 *    an array that lists the `alreadyInGroup` members (members whose email is already present in a group) and an array that lists the `membersNotFound` (members whose email does not appear in the system)
 *   - Example: `res.status(200).json({data: {group: {name: "Family", members: [{email: "mario.red@email.com"}, {email: "luigi.red@email.com"}]}, membersNotFound: [], alreadyInGroup: []} refreshedTokenMessage: res.locals.refreshedTokenMessage})`
 * - If the user who calls the API does not have their email in the list of emails then their email is added to the list of members
 * - Returns a 400 error if the request body does not contain all the necessary attributes
 * - Returns a 400 error if the group name passed in the request body is an empty string
 * - Returns a 400 error if the group name passed in the request body represents an already existing group in the database
 * - Returns a 400 error if all the provided emails (the ones in the array, the email of the user calling the function does not have to be considered in this case) represent users that are already in a group or do not exist in the database
 * - Returns a 400 error if the user who calls the API is already in a group
 * - Returns a 400 error if at least one of the member emails is not in a valid email format
 * - Returns a 400 error if at least one of the member emails is an empty string
 * - Returns a 401 error if called by a user who is not authenticated (authType = Simple)
 */
describe("createGroup", () => {
  test("Returns the just created group, an alreadyInGroup list and a membersNotFound list", async () => {
    await User.insertMany([{
      username: "tester",
      email: "tester@test.com",
      password: "tester",
      refreshToken: testerAccessTokenValid
    }, {
      username: "admin",
      email: "admin@email.com",
      password: "admin",
      refreshToken: adminAccessTokenValid,
      role: "Admin"
    },
    {
      username: "mario",
      email: "mario@test.com",
      password: "securepassword",
    }])

    const admin = await User.findOne({ email: "admin@email.com" })
    await Group.create({ name: "onlyAdmins", members: [{ email: "admin@email.com", user: admin._id }] })

    const response = await request(app)
      .post("/api/groups")
      .set("Cookie", `accessToken=${testerAccessTokenValid}; refreshToken=${testerAccessTokenValid}`)
      .send({ name: "holiday", memberEmails: ["tester@test.com", "mario@test.com", "admin@email.com"] })

    expect(response.status).toBe(200)
    expect(response.body.data).toEqual({
      group: { name: "holiday", members: [{ email: "tester@test.com" }, { email: "mario@test.com" }] },
      membersNotFound: [],
      alreadyInGroup: [{ email: "admin@email.com" }]
    })
  });

  test("If the user who calls the API does not have their email in the list of emails then their email is added to the list of members", async () => {
    await User.insertMany([{
      username: "tester",
      email: "tester@test.com",
      password: "tester",
      refreshToken: testerAccessTokenValid
    }, {
      username: "admin",
      email: "admin@email.com",
      password: "admin",
      refreshToken: adminAccessTokenValid,
      role: "Admin"
    },
    {
      username: "mario",
      email: "mario@test.com",
      password: "securepassword",
    }])

    const admin = await User.findOne({ email: "admin@email.com" })
    await Group.create({ name: "onlyAdmins", members: [{ email: "admin@email.com", user: admin._id }] })

    const response = await request(app)
      .post("/api/groups")
      .set("Cookie", `accessToken=${testerAccessTokenValid}; refreshToken=${testerAccessTokenValid}`)
      .send({ name: "holiday", memberEmails: ["mario@test.com", "itachi@email.com"] })

    expect(response.status).toBe(200)
    expect(response.body.data).toEqual({
      group: { name: "holiday", members: [{ email: "mario@test.com" }, { email: "tester@test.com" }] },
      membersNotFound: [{ email: "itachi@email.com" }],
      alreadyInGroup: []
    })
  });

  test("Returns a 400 error if the request body does not contain all the necessary attributes", async () => {
    await User.create({
      username: "tester",
      email: "tester@test.com",
      password: "tester",
      refreshToken: testerAccessTokenValid
    })

    const response = await request(app)
      .post("/api/groups")
      .set("Cookie", `accessToken=${testerAccessTokenValid}; refreshToken=${testerAccessTokenValid}`)

    expect(response.status).toBe(400)
    expect(response.body).toHaveProperty("error", "Some Parameter is Missing")
  });

  test("Returns a 400 error if the group name passed in the request body is an empty string", async () => {
    await User.create({
      username: "tester",
      email: "tester@test.com",
      password: "tester",
      refreshToken: testerAccessTokenValid
    })

    const response = await request(app)
      .post("/api/groups")
      .set("Cookie", `accessToken=${testerAccessTokenValid}; refreshToken=${testerAccessTokenValid}`)
      .send({ name: " ", memberEmails: ["tester@test.com"] })

    expect(response.status).toBe(400)
    expect(response.body).toHaveProperty("error", "Group name is an Empty String")
  });

  test("Returns a 400 error if the group name passed in the request body represents an already existing group in the database", async () => {
    await User.insertMany([{
      username: "tester",
      email: "tester@test.com",
      password: "tester",
      refreshToken: testerAccessTokenValid
    }, {
      username: "admin",
      email: "admin@email.com",
      password: "admin",
      refreshToken: adminAccessTokenValid,
      role: "Admin"
    }
    ])

    const admin = await User.findOne({ email: "admin@email.com" })
    await Group.create({ name: "exam", members: [{ email: "admin@email.com", user: admin._id }] })

    const response = await request(app)
      .post("/api/groups")
      .set("Cookie", `accessToken=${testerAccessTokenValid}; refreshToken=${testerAccessTokenValid}`)
      .send({ name: "exam", memberEmails: ["tester@test.com"] })

    expect(response.status).toBe(400)
    expect(response.body).toHaveProperty("error", "Group already exists")
  });

  test("Returns a 400 error if all the provided emails (the ones in the array, the email of the user calling the function does not have to be considered in this case) represent users that are already in a group or do not exist in the database", async () => {
    await User.insertMany([{
      username: "tester",
      email: "tester@test.com",
      password: "tester",
      refreshToken: testerAccessTokenValid
    }, {
      username: "admin",
      email: "admin@email.com",
      password: "admin",
      refreshToken: adminAccessTokenValid,
      role: "Admin"
    }
    ])

    const admin = await User.findOne({ email: "admin@email.com" })
    await Group.create({ name: "exam", members: [{ email: "admin@email.com", user: admin._id }] })

    const response = await request(app)
      .post("/api/groups")
      .set("Cookie", `accessToken=${testerAccessTokenValid}; refreshToken=${testerAccessTokenValid}`)
      .send({ name: "holiday", memberEmails: ["admin@email.com", "itachi@leaf.com"] })

    expect(response.status).toBe(400)
    expect(response.body).toHaveProperty("error", "All memberEmails does not exist or Already in Group")
  });

  test("Returns a 400 error if the user who calls the API is already in a group", async () => {
    await User.insertMany([{
      username: "tester",
      email: "tester@test.com",
      password: "tester",
      refreshToken: testerAccessTokenValid
    }, {
      username: "admin",
      email: "admin@email.com",
      password: "admin",
      refreshToken: adminAccessTokenValid,
      role: "Admin"
    }
    ])

    const admin = await User.findOne({ email: "admin@email.com" })
    await Group.create({ name: "exam", members: [{ email: "admin@email.com", user: admin._id }] })

    const response = await request(app)
      .post("/api/groups")
      .set("Cookie", `accessToken=${adminAccessTokenValid}; refreshToken=${adminAccessTokenValid}`)
      .send({ name: "holiday", memberEmails: ["tester@test.com"] })

    expect(response.status).toBe(400)
    expect(response.body).toHaveProperty("error", "Caller already in a group")
  });

  test("Returns a 400 error if at least one of the member emails is not in a valid email format", async () => {
    await User.insertMany([{
      username: "tester",
      email: "tester@test.com",
      password: "tester",
      refreshToken: testerAccessTokenValid
    }, {
      username: "admin",
      email: "admin@email.com",
      password: "admin",
      refreshToken: adminAccessTokenValid,
      role: "Admin"
    }
    ])

    const response = await request(app)
      .post("/api/groups")
      .set("Cookie", `accessToken=${testerAccessTokenValid}; refreshToken=${testerAccessTokenValid}`)
      .send({ name: "exam", memberEmails: ["tester@test.com", "fake.polito.it"] })

    expect(response.status).toBe(400)
    expect(response.body).toHaveProperty("error", "Invalid email format")
  });

  test("Returns a 400 error if at least one of the member emails is an empty string", async () => {
    await User.insertMany([{
      username: "tester",
      email: "tester@test.com",
      password: "tester",
      refreshToken: testerAccessTokenValid
    }, {
      username: "admin",
      email: "admin@email.com",
      password: "admin",
      refreshToken: adminAccessTokenValid,
      role: "Admin"
    }
    ])

    const response = await request(app)
      .post("/api/groups")
      .set("Cookie", `accessToken=${testerAccessTokenValid}; refreshToken=${testerAccessTokenValid}`)
      .send({ name: "exam", memberEmails: ["tester@test.com", " "] })

    expect(response.status).toBe(400)
    expect(response.body).toHaveProperty("error", "Email is an Empty String")
  });

  test("Returns a 400 error if the user who calls does not exist in database", async () => {
    const response = await request(app)
      .post("/api/groups")
      .set("Cookie", `accessToken=${testerAccessTokenValid}; refreshToken=${testerAccessTokenValid}`)
      .send({ name: "exam", memberEmails: ["tester@test.com", "fake.polito.it"] })

    expect(response.status).toBe(400)
    expect(response.body).toHaveProperty("error", "User not found")
  });
<<<<<<< HEAD
  
  test("Returns a 401 error if called by a user who is not authenticated (authType = Simple)", async () => {
    
=======

  test("Returns a 400 error if at least one of the member emails is an empty string", async () => {

>>>>>>> 509b4bcd
    const response = await request(app)
      .post("/api/groups")
      .set("Cookie", `accessToken=""; refreshToken=""`)
      .send({ name: "exam", memberEmails: ["tester@test.com"] })

    expect(response.status).toBe(401)
    expect(response.body).toHaveProperty("error")
  });
})

/**
 * - Request Parameters: None
 * - Request Body Content: None
 * - Response `data` Content: An array of objects, each one having a string attribute for the `name` of the group and an array for the `members` of the group
 *   - Example: `res.status(200).json({data: [{name: "Family", members: [{email: "mario.red@email.com"}, {email: "luigi.red@email.com"}]}] refreshedTokenMessage: res.locals.refreshedTokenMessage})`
 * - Returns a 401 error if called by an authenticated user who is not an admin (authType = Admin)
 */
describe("getGroups", () => {
  test("Returns all groups on database", async () => {
    await User.insertMany([{
      username: "tester",
      email: "tester@test.com",
      password: "tester",
      refreshToken: testerAccessTokenValid
    }, {
      username: "admin",
      email: "admin@email.com",
      password: "admin",
      refreshToken: adminAccessTokenValid,
      role: "Admin"
    },
    {
      username: "mario",
      email: "mario@test.com",
      password: "securepassword",
    }])

    const userTester = await User.findOne({ email: "tester@test.com" })
    const userMario = await User.findOne({ email: "mario@test.com" })
    await Group.create({ name: "holiday", members: [{ email: "tester@test.com", user: userTester._id }, { email: "mario@test.com", user: userMario._id }] })
    const admin = await User.findOne({ email: "admin@email.com" })
    await Group.create({ name: "onlyAdmins", members: [{ email: "admin@email.com", user: admin._id }] })

    const response = await request(app)
      .get("/api/groups")
      .set("Cookie", `accessToken=${adminAccessTokenValid}; refreshToken=${adminAccessTokenValid}`)

    expect(response.status).toBe(200)
    expect(response.body.data).toEqual([
      { name: "holiday", members: [{ email: "tester@test.com" }, { email: "mario@test.com" }] },
      { name: "onlyAdmins", members: [{ email: "admin@email.com" }] },
    ])
  });

  test("Returns a 401 error if called by an authenticated user who is not an admin (authType = Admin)", async () => {
    await User.create({
      username: "tester",
      email: "tester@test.com",
      password: "tester",
      refreshToken: testerAccessTokenValid
    })

    const response = await request(app)
      .get("/api/groups")
      .set("Cookie", `accessToken=${testerAccessTokenValid}; refreshToken=${testerAccessTokenValid}`)

    expect(response.status).toBe(401)
    expect(response.body).toHaveProperty("error")
  });
})

/**
 * - Request Parameters: A string equal to the `name` of the requested group
 *   - Example: `/api/groups/Family`
 * - Request Body Content: None
 * - Response `data` Content: An object having a string attribute for the `name` of the group and an array for the `members` of the group
 *   - Example: `res.status(200).json({data: {group: {name: "Family", members: [{email: "mario.red@email.com"}, {email: "luigi.red@email.com"}]}} refreshedTokenMessage: res.locals.refreshedTokenMessage})`
 * - Returns a 400 error if the group name passed as a route parameter does not represent a group in the database
 * - Returns a 401 error if called by an authenticated user who is neither part of the group (authType = Group) nor an admin (authType = Admin)
 */
describe("getGroup", () => {
  test("Returns the requested group", async () => {
    await User.insertMany([{
      username: "tester",
      email: "tester@test.com",
      password: "tester",
      refreshToken: testerAccessTokenValid
    }, {
      username: "admin",
      email: "admin@email.com",
      password: "admin",
      refreshToken: adminAccessTokenValid,
      role: "Admin"
    },
    {
      username: "mario",
      email: "mario@test.com",
      password: "securepassword",
    }])

    const userTester = await User.findOne({ email: "tester@test.com" })
    const userMario = await User.findOne({ email: "mario@test.com" })
    await Group.create({ name: "holiday", members: [{ email: "tester@test.com", user: userTester._id }, { email: "mario@test.com", user: userMario._id }] })

    const response = await request(app)
      .get("/api/groups/holiday")
      .set("Cookie", `accessToken=${testerAccessTokenValid}; refreshToken=${testerAccessTokenValid}`)

    expect(response.status).toBe(200)
    expect(response.body.data).toEqual(
      { group: { name: "holiday", members: [{ email: "tester@test.com" }, { email: "mario@test.com" }] } }
    )
  });

  test("Returns a 400 error if the group name passed as a route parameter does not represent a group in the database", async () => {
    await User.create({
      username: "tester",
      email: "tester@test.com",
      password: "tester",
      refreshToken: testerAccessTokenValid
    })

    const userTester = await User.findOne({ email: "tester@test.com" })
    await Group.create({ name: "holiday", members: [{ email: "tester@test.com", user: userTester._id }] })

    const response = await request(app)
      .get("/api/groups/sport")
      .set("Cookie", `accessToken=${testerAccessTokenValid}; refreshToken=${testerAccessTokenValid}`)

    expect(response.status).toBe(400)
    expect(response.body).toHaveProperty("error", "Group Does Not exist")
  });

  test("Returns a 401 error if called by an authenticated user who is neither part of the group (authType = Group) nor an admin (authType = Admin)", async () => {
    await User.insertMany([{
      username: "tester",
      email: "tester@test.com",
      password: "tester",
      refreshToken: testerAccessTokenValid
    },
    {
      username: "mario",
      email: "mario@test.com",
      password: "securepassword",
    }])

    const userMario = await User.findOne({ email: "mario@test.com" })
    await Group.create({ name: "holiday", members: [{ email: "mario@test.com", user: userMario._id }] })

    const response = await request(app)
      .get("/api/groups/holiday")
      .set("Cookie", `accessToken=${testerAccessTokenValid}; refreshToken=${testerAccessTokenValid}`)

    expect(response.status).toBe(401)
    expect(response.body).toHaveProperty("error")
  });
})

/**
 * - Request Parameters: A string equal to the `name` of the group
 *   - Example: `api/groups/Family/add` (user route)
 *   - Example: `api/groups/Family/insert` (admin route)
 * - Request Body Content: An array of strings containing the `emails` of the members to add to the group
 *   - Example: `{emails: ["pietro.blue@email.com"]}`
 * - Response `data` Content: An object having an attribute `group` (this object must have a string attribute for the `name` of the created group and an array for the `members` of the group, this array must include the new members as well as the old ones), 
 *   an array that lists the `alreadyInGroup` members (members whose email is already present in a group) and an array that lists the `membersNotFound` (members whose email does not appear in the system)
 *   - Example: `res.status(200).json({data: {group: {name: "Family", members: [{email: "mario.red@email.com"}, {email: "luigi.red@email.com"}, {email: "pietro.blue@email.com"}]}, membersNotFound: [], alreadyInGroup: []} refreshedTokenMessage: res.locals.refreshedTokenMessage})`
 * - In case any of the following errors apply then no user is added to the group
 * - Returns a 400 error if the request body does not contain all the necessary attributes
 * - Returns a 400 error if the group name passed as a route parameter does not represent a group in the database
 * - Returns a 400 error if all the provided emails represent users that are already in a group or do not exist in the database
 * - Returns a 400 error if at least one of the member emails is not in a valid email format
 * - Returns a 400 error if at least one of the member emails is an empty string
 * - Returns a 401 error if called by an authenticated user who is not part of the group (authType = Group) if the route is `api/groups/:name/add`
 * - Returns a 401 error if called by an authenticated user who is not an admin (authType = Admin) if the route is `api/groups/:name/insert`
 */
describe("addToGroup", () => {
  test("Inserts user into requested group as admin", async () => {
    // create users 
    await User.insertMany([
      {
        username: "tester",
        email: "tester@test.com",
        password: "tester",
        refreshToken: testerAccessTokenValid
      },
      {
        username: "admin",
        email: "admin@email.com",
        password: "admin",
        refreshToken: adminAccessTokenValid,
        role: "Admin"
      },
      {
        username: "tester2",
        email: "tester2@test.com",
        password: "securepassword",
      }
    ])

    // create a group and add two of them into that group
    const user1 = await User.findOne({ email: "tester@test.com" })
    const user2 = await User.findOne({ email: "admin@email.com" })
    const user3 = await User.findOne({ email: "tester2@test.com" })
    await Group.create({
      name: "testgroup", members: [
        { email: "tester@test.com", user: user1._id },
        { email: "admin@email.com", user: user2._id }
      ]
    })

    // add a third one into the group with an API call
    const response = await request(app)
      .patch("/api/groups/testgroup/insert")
      .set("Cookie", `accessToken=${adminAccessTokenValid}; refreshToken=${adminAccessTokenValid}`)
      .send({emails: ["tester2@test.com"]})
    
    expect(response.status).toBe(200)
    expect(response.body.data).toEqual(
      {
        group: {
          name: "testgroup",
          members: [
            { email: "tester@test.com" },
            { email: "admin@email.com" },
            { email: "tester2@test.com" }
          ]
        }, 
        membersNotFound: [], 
        alreadyInGroup: []
      }
    )
  });

  test("Inserts user into requested group as user", async () => {
    await User.insertMany([
      {
        username: "tester",
        email: "tester@test.com",
        password: "tester",
        refreshToken: testerAccessTokenValid
      }, 
      {
        username: "admin",
        email: "admin@email.com",
        password: "admin",
        refreshToken: adminAccessTokenValid,
        role: "Admin"
      }, 
      {
        username: "tester2",
        email: "tester2@test.com",
        password: "securepassword",
      }
    ])

    const user1 = await User.findOne({ email: "tester@test.com" })
    const user2 = await User.findOne({ email: "admin@email.com" })
    const user3 = await User.findOne({ email: "tester2@test.com" })
    await Group.create({name: "testgroup", members: [
                  {email: "tester@test.com", user: user1._id},
                  {email: "admin@email.com", user: user2._id}
            ]
    })

    const response = await request(app)
      .patch("/api/groups/testgroup/add")
      .set("Cookie", `accessToken=${testerAccessTokenValid}; refreshToken=${testerAccessTokenValid}`)
      .send({emails: ["tester2@test.com", "notexisting@test.com"]})

    expect(response.status).toBe(200)
    expect(response.body.data).toEqual(
      {
        group: {
          name: "testgroup", 
          members: [
            {email: "tester@test.com"}, 
            {email: "admin@email.com"}, 
            {email: "tester2@test.com"}
          ]
        }, 
        membersNotFound: [{email:"notexisting@test.com"}], 
        alreadyInGroup: []
      }
    )
  })

  test("Returns a 400 error if the request body does not contain all the necessary attributes", async () => {
    await User.insertMany([
      {
        username: "tester",
        email: "tester@test.com",
        password: "tester",
        refreshToken: testerAccessTokenValid
      }, 
      {
        username: "admin",
        email: "admin@email.com",
        password: "admin",
        refreshToken: adminAccessTokenValid,
        role: "Admin"
      }, 
      {
        username: "tester2",
        email: "tester2@test.com",
        password: "securepassword",
      }
    ])

    const user1 = await User.findOne({ email: "tester@test.com" })
    const user2 = await User.findOne({ email: "admin@email.com" })
    await Group.create({name: "testgroup", members: [
                  {email: "tester@test.com", user: user1._id},
                  {email: "admin@email.com", user: user2._id}
            ]
    })

    const response = await request(app)
      .patch("/api/groups/testgroup/add")
      .set("Cookie", `accessToken=${testerAccessTokenValid}; refreshToken=${testerAccessTokenValid}`)
      .send({}) // empty object for body

    expect(response.status).toBe(400)
    expect(response.body).toHaveProperty("error", "Some Parameter is Missing")
  })

  test("Inserts user into requested group as user", async () => {
    await User.insertMany([
      {
        username: "tester",
        email: "tester@test.com",
        password: "tester",
        refreshToken: testerAccessTokenValid
      }, 
      {
        username: "admin",
        email: "admin@email.com",
        password: "admin",
        refreshToken: adminAccessTokenValid,
        role: "Admin"
      }, 
      {
        username: "tester2",
        email: "tester2@test.com",
        password: "securepassword",
      }
    ])

    const user1 = await User.findOne({ email: "tester@test.com" })
    const user2 = await User.findOne({ email: "admin@email.com" })
    const user3 = await User.findOne({ email: "tester2@test.com" })
    await Group.create({name: "testgroup", members: [
                  {email: "tester@test.com", user: user1._id},
                  {email: "admin@email.com", user: user2._id}
            ]
    })

    const response = await request(app)
      .patch("/api/groups/testgroup/add")
      .set("Cookie", `accessToken=${testerAccessTokenValid}; refreshToken=${testerAccessTokenValid}`)
      .send({emails: ["tester2@test.com", "notexisting@test.com"]})

    expect(response.status).toBe(200)
    expect(response.body.data).toEqual(
      {
        group: {
          name: "testgroup", 
          members: [
            {email: "tester@test.com"}, 
            {email: "admin@email.com"}, 
            {email: "tester2@test.com"}
          ]
        }, 
        membersNotFound: [{email: "notexisting@test.com"}], 
        alreadyInGroup: []
      }
    )
  })

  test("Returns a 400 error if the request body does not contain all the necessary attributes", async () => {
    await User.insertMany([
      {
        username: "tester",
        email: "tester@test.com",
        password: "tester",
        refreshToken: testerAccessTokenValid
      }, 
      {
        username: "admin",
        email: "admin@email.com",
        password: "admin",
        refreshToken: adminAccessTokenValid,
        role: "Admin"
      }, 
      {
        username: "tester2",
        email: "tester2@test.com",
        password: "securepassword",
      }
    ])

    const user1 = await User.findOne({ email: "tester@test.com" })
    const user2 = await User.findOne({ email: "admin@email.com" })
    await Group.create({name: "testgroup", members: [
                  {email: "tester@test.com", user: user1._id},
                  {email: "admin@email.com", user: user2._id}
            ]
    })

    const response = await request(app)
      .patch("/api/groups/testgroup/add")
      .set("Cookie", `accessToken=${testerAccessTokenValid}; refreshToken=${testerAccessTokenValid}`)
      .send({}) // empty object for body

    expect(response.status).toBe(400)
    expect(response.body).toHaveProperty("error", "Some Parameter is Missing")
  })

  test("Returns a 400 error if the group name passed as a route parameter does not represent a group in the database", async () => {
    await User.create({
      username: "admin",
      email: "admin@email.com",
      password: "admin",
      refreshToken: adminAccessTokenValid,
      role: "Admin"
    })

    const response = await request(app)
      .patch("/api/groups/exam/insert")
      .set("Cookie", `accessToken=${adminAccessTokenValid}; refreshToken=${adminAccessTokenValid}`)
      .send({ emails: ["mario@test.com"] })

    expect(response.status).toBe(400)
    expect(response.body).toHaveProperty("error", "Group not Found.")
  });

  test("Returns a 400 error if all the provided emails represent users that are already in a group or do not exist in the database", async () => {
    await User.insertMany([{
      username: "tester",
      email: "tester@test.com",
      password: "tester",
      refreshToken: testerAccessTokenValid
    }, {
      username: "admin",
      email: "admin@email.com",
      password: "admin",
      refreshToken: adminAccessTokenValid,
      role: "Admin"
    }])

    const user = await User.findOne({ email: "tester@test.com" })
    const admin = await User.findOne({ email: "admin@email.com" })
    await Group.create({ name: "exam", members: [{ email: "tester@test.com", user: user._id }, { email: "admin@email.com", user: admin._id }] })

    const response = await request(app)
      .patch("/api/groups/exam/add")
      .set("Cookie", `accessToken=${testerAccessTokenValid}; refreshToken=${testerAccessTokenValid}`)
      .send({ emails: ["mario@test.com", "admin@email.com"] })

    expect(response.status).toBe(400)
    expect(response.body).toHaveProperty("error", "All memberEmails does not exist or Already in Group")
  });

  test("Returns a 400 error if at least one of the member emails is not in a valid email format", async () => {
    await User.insertMany([{
      username: "tester",
      email: "tester@test.com",
      password: "tester",
      refreshToken: testerAccessTokenValid
    }, {
      username: "admin",
      email: "admin@email.com",
      password: "admin",
      refreshToken: adminAccessTokenValid,
      role: "Admin"
    },
    {
      username: "mario",
      email: "mario@test.com",
      password: "securepassword",
    }])

    const user = await User.findOne({ email: "tester@test.com" })
    await Group.create({ name: "exam", members: [{ email: "tester@test.com", user: user._id }] })

    const response = await request(app)
      .patch("/api/groups/exam/add")
      .set("Cookie", `accessToken=${testerAccessTokenValid}; refreshToken=${testerAccessTokenValid}`)
      .send({ emails: ["fake.email.com"] })

    expect(response.status).toBe(400)
    expect(response.body).toHaveProperty("error", "Invalid email format")
  });

  test("Returns a 400 error if at least one of the member emails is an empty string", async () => {
    await User.insertMany([{
      username: "tester",
      email: "tester@test.com",
      password: "tester",
      refreshToken: testerAccessTokenValid
    }, {
      username: "admin",
      email: "admin@email.com",
      password: "admin",
      refreshToken: adminAccessTokenValid,
      role: "Admin"
    },
    {
      username: "mario",
      email: "mario@test.com",
      password: "securepassword",
    }])

    const user = await User.findOne({ email: "tester@test.com" })
    await Group.create({ name: "exam", members: [{ email: "tester@test.com", user: user._id }] })

    const response = await request(app)
      .patch("/api/groups/exam/add")
      .set("Cookie", `accessToken=${testerAccessTokenValid}; refreshToken=${testerAccessTokenValid}`)
      .send({ emails: ["mario@test.com", " "] })

    expect(response.status).toBe(400)
    expect(response.body).toHaveProperty("error", "Some Parameter is an Empty String")
  });

  test("Returns a 401 error if called by an authenticated user who is not part of the group (authType = Group) if the route is `api/groups/:name/add`", async () => {
    await User.insertMany([{
      username: "tester",
      email: "tester@test.com",
      password: "tester",
      refreshToken: testerAccessTokenValid
    }, {
      username: "admin",
      email: "admin@email.com",
      password: "admin",
      refreshToken: adminAccessTokenValid,
      role: "Admin"
    }])

    const user = await User.findOne({ email: "admin@email.com" })
    await Group.create({ name: "exam", members: [{ email: "admin@email.com", user: user._id }] })

    const response = await request(app)
      .patch("/api/groups/exam/add")
      .set("Cookie", `accessToken=${testerAccessTokenValid}; refreshToken=${testerAccessTokenValid}`)
      .send({ emails: ["tester@test.com"] })

    expect(response.status).toBe(401)
    expect(response.body).toHaveProperty("error", "Group: user not in group")
  });

  test("Returns a 401 error if called by an authenticated user who is not an admin (authType = Admin) if the route is `api/groups/:name/insert`", async () => {
    await User.insertMany([{
      username: "tester",
      email: "tester@test.com",
      password: "tester",
      refreshToken: testerAccessTokenValid
    }, {
      username: "admin",
      email: "admin@email.com",
      password: "admin",
      refreshToken: adminAccessTokenValid,
      role: "Admin"
    }])

    const user = await User.findOne({ email: "admin@email.com" })
    await Group.create({ name: "exam", members: [{ email: "admin@email.com", user: user._id }] })

    const response = await request(app)
      .patch("/api/groups/exam/insert")
      .set("Cookie", `accessToken=${testerAccessTokenValid}; refreshToken=${testerAccessTokenValid}`)
      .send({ emails: ["tester@test.com"] })

    expect(response.status).toBe(401)
    expect(response.body).toHaveProperty("error", "Admin: Mismatched role")
  });
})

describe("removeFromGroup", () => {
  test('Removes members from a group successfully', async () => {
    // Create a test group with name  and members
    await User.insertMany([{
      username: "tester",
      email: "tester@test.com",
      password: "tester",
      refreshToken: adminAccessTokenValid
    }, {
      username: "admin",
      email: "admin@test.com",
      password: "admin",
      refreshToken: adminAccessTokenValid,
      role: "Admin"
    }])


    const user1 = await User.findOne({ email: "tester@test.com" })
    const user2 = await User.findOne({ email: "admin@test.com" })
    await Group.create({ name: "testGroup", members: [{ email: "tester@test.com", user: user1._id }, { email: "admin@test.com", user: user2._id }] })


    const response = await request(app)
      .patch('/api/groups/testGroup/pull')
      .set("Cookie", `accessToken=${adminAccessTokenValid}; refreshToken=${adminAccessTokenValid}`)
      .send({ emails: ["tester@test.com"] });

    expect(response.status).toBe(200);
    expect(response.body).toHaveProperty('data');

    expect(response.body).toEqual({
      data: {
        group: {
          __v: 0,
          _id: expect.any(String),
          name: 'testGroup',
          members: [
            { email: "admin@test.com", user: expect.any(String), _id: expect.any(String), },
          ],
        },
        membersNotFound: [],
        notInGroup: [],
      }
    });

  });
  //Returns a 400 error if the request body does not contain all the necessary attributes
  test('Returns 400 error if the request body does not contain all the necessary attributes', async () => {
    await User.insertMany([{
      username: "tester",
      email: "tester@test.com",
      password: "tester",
      refreshToken: adminAccessTokenValid
    }, {
      username: "admin",
      email: "admin@test.com",
      password: "admin",
      refreshToken: adminAccessTokenValid,
      role: "Admin"
    }])

    const user1 = await User.findOne({ email: "tester@test.com" })
    const user2 = await User.findOne({ email: "admin@test.com" })
    await Group.create({ name: "testGroup", members: [{ email: "tester@test.com", user: user1._id }, { email: "admin@test.com", user: user2._id }] })


    const response = await request(app)
      .patch('/api/groups/testGroup/pull')
      .set("Cookie", `accessToken=${adminAccessTokenValid}; refreshToken=${adminAccessTokenValid}`)
      .send({} );

    expect(response.status).toBe(400);
    expect(response.body).toHaveProperty('error',"Some Parameter is Missing");

  });
  //Returns a 400 error if the group name passed as a route parameter does not represent a group in the database
  test('Returns 400 error if the group name passed as a route parameter does not represent a group in the database', async () => {
    await User.insertMany([{
      username: "tester",
      email: "tester@test.com",
      password: "tester",
      refreshToken: adminAccessTokenValid
    }, {
      username: "admin",
      email: "admin@test.com",
      password: "admin",
      refreshToken: adminAccessTokenValid,
      role: "Admin"
    }])

    const user1 = await User.findOne({ email: "tester@test.com" })
    const user2 = await User.findOne({ email: "admin@test.com" })
    await Group.create({ name: "testGroup", members: [{ email: "tester@test.com", user: user1._id }, { email: "admin@test.com", user: user2._id }] })


    const response = await request(app)
      .patch('/api/groups/testGroupNonExists/pull')
      .set("Cookie", `accessToken=${adminAccessTokenValid}; refreshToken=${adminAccessTokenValid}`)
      .send({emails: ["tester@test.com"]} );

    expect(response.status).toBe(400);
    expect(response.body).toHaveProperty('error',"Group not Found.");
  });
  //Returns a 400 error if all the provided emails represent users that do not belong to the group or do not exist in the database
  test('Returns 400 error if if all the provided emails represent users that do not belong to the group or do not exist in the database', async () => {
  await User.insertMany([
    {
    username: "tester",
    email: "tester@test.com",
    password: "tester",
    refreshToken: adminAccessTokenValid
  }, {
    username: "admin",
    email: "admin@test.com",
    password: "admin",
    refreshToken: adminAccessTokenValid,
    role: "Admin",
  },
   {
    username: "notInGroup",
    email: "notInGroup@test.com",
    password: "admin",
    refreshToken: adminAccessTokenValid,
    role: "Admin"
  }])

  const user1 = await User.findOne({ email: "tester@test.com" })
  const user2 = await User.findOne({ email: "admin@test.com" })
  await Group.create({ name: "testGroup", members: [{ email: "tester@test.com", user: user1._id }, { email: "admin@test.com", user: user2._id }] })


  const response = await request(app)
    .patch('/api/groups/testGroup/pull')
    .set("Cookie", `accessToken=${adminAccessTokenValid}; refreshToken=${adminAccessTokenValid}`)
    .send({emails: ["testerNotExists@test.com","notInGroup@test.com"]} );

  expect(response.status).toBe(400);
  expect(response.body).toHaveProperty('error',"All memberEmails does not exist or Already in Group" );
});
  //Returns a 400 error if at least one of the emails is not in a valid email format
  test('Returns 400 error if at least one of the emails is not in a valid email format', async () => {
    await User.insertMany([
      {
      username: "tester",
      email: "tester@test.com",
      password: "tester",
      refreshToken: adminAccessTokenValid
    }, {
      username: "admin",
      email: "admin@test.com",
      password: "admin",
      refreshToken: adminAccessTokenValid,
      role: "Admin",
    }])
  
    const user1 = await User.findOne({ email: "tester@test.com" })
    const user2 = await User.findOne({ email: "admin@test.com" })
    await Group.create({ name: "testGroup", members: [{ email: "tester@test.com", user: user1._id }, { email: "admin@test.com", user: user2._id }] })
  
  
    const response = await request(app)
      .patch('/api/groups/testGroup/pull')
      .set("Cookie", `accessToken=${adminAccessTokenValid}; refreshToken=${adminAccessTokenValid}`)
      .send({emails: ["testerNotExiststest.com","notInGroup@test.com"]} );
  
    expect(response.status).toBe(400);
    expect(response.body).toHaveProperty('error',"Invalid email format"  );
  });
  test('400 error if at least one of the emails is an empty string', async () => {
    // Create a test group with name "test-group" and members
    await User.insertMany([{
      username: "tester",
      email: "tester@test.com",
      password: "tester",
      refreshToken: adminAccessTokenValid
    }, {
      username: "admin",
      email: "admin@test.com",
      password: "admin",
      refreshToken: adminAccessTokenValid,
      role: "Admin"
    }])


    const user1 = await User.findOne({ email: "tester@test.com" })
    const user2 = await User.findOne({ email: "admin@test.com" })
    await Group.create({ name: "testGroup", members: [{ email: "tester@test.com", user: user1._id }, { email: "admin@test.com", user: user2._id }] })

    const response = await request(app)
      .patch('/api/groups/testGroup/pull')
      .set("Cookie", `accessToken=${adminAccessTokenValid}; refreshToken=${adminAccessTokenValid}`)
      .send({ emails: [" "] });

    expect(response.status).toBe(400);
    expect(response.body).toHaveProperty('error');
    expect(response.body.error).toBe('Email is an Empty String');

  });

  test('400 error if the group contains only one member before deleting any user', async () => {
    // Create a test group with name "test-group" and members
    await User.insertMany([{
      username: "tester",
      email: "tester@test.com",
      password: "tester",
      refreshToken: adminAccessTokenValid
    }, {
      username: "admin",
      email: "admin@test.com",
      password: "admin",
      refreshToken: adminAccessTokenValid,
      role: "Admin"
    }])


    const user1 = await User.findOne({ email: "tester@test.com" })
    await Group.create({name: "testGroup", members: [{email: "tester@test.com", user: user1._id}]})

    const response = await request(app)
      .patch('/api/groups/testGroup/pull')
      .set("Cookie", `accessToken=${adminAccessTokenValid}; refreshToken=${adminAccessTokenValid}`)
      .send({ emails: ["tester@test.com"] });
  
    expect(response.status).toBe(400);
    expect(response.body).toHaveProperty('error');
    expect(response.body.error).toBe("Can't remove all members");

  });

  test('401 error if called by an authenticated user who is not part of the group (authType = Group) if the route is api/groups/:name/remove', async () => {
    // Create a test group with name "test-group" and members
    await User.insertMany([{
      username: "user",
      email: "user@test.com",
      password: "user",
      refreshToken: adminAccessTokenValid
    }, {
      username: "admin",
      email: "admin@test.com",
      password: "admin",
      refreshToken: adminAccessTokenValid,
      role: "Admin"
    }])


    const user1 = await User.findOne({ email: "user@test.com" })
    const user2 = await User.findOne({ email: "admin@test.com" })
    const testGroup = await Group.create({name: "testGroup", members: [{email: "user@test.com", user: user1._id}, {email: "admin@test.com" , user: user2._id}]})


    const response = await request(app)
      .patch('/api/groups/testGroup/remove')
      .set("Cookie", `accessToken=${testerAccessTokenValid}; refreshToken=${testerAccessTokenValid}`)
      .send({ emails: ["user@test.com"] });
      
    expect(response.status).toBe(401);
    expect(response.body).toHaveProperty('error');
    expect(response.body.error).toBe('Group: user not in group');

  });

  test('401 error if called by an authenticated user who is not an admin (authType = Admin) if the route is api/groups/:name/pull', async () => {
    // Create a test group with name "test-group" and members
    await User.insertMany([{
      username: "user",
      email: "user@test.com",
      password: "user",
      refreshToken: adminAccessTokenValid
    }, {
      username: "admin",
      email: "admin@test.com",
      password: "admin",
      refreshToken: adminAccessTokenValid,
      role: "Admin"
    }])


    const user1 = await User.findOne({ email: "user@test.com" })
    const user2 = await User.findOne({ email: "admin@test.com" })
    const testGroup = await Group.create({name: "testGroup", members: [{email: "user@test.com", user: user1._id}, {email: "admin@test.com" , user: user2._id}]})


    const response = await request(app)
      .patch('/api/groups/testGroup/pull')
      .set("Cookie", `accessToken=${testerAccessTokenValid}; refreshToken=${testerAccessTokenValid}`)
      .send({ emails: ["user@test.com"] });
      
    expect(response.status).toBe(401);
    expect(response.body).toHaveProperty('error');
    expect(response.body.error).toBe('Admin: Mismatched role');

  });
})

/**
 * - Request Parameters: None
 * - Request Body Content: A string equal to the `email` of the user to be deleted
 *    - Example: `{email: "luigi.red@email.com"}`
 * - Response `data` Content: An object having an attribute that lists the number of `deletedTransactions` and an attribute that specifies whether the user was also `deletedFromGroup` or not
 *    - Example: `res.status(200).json({data: {deletedTransactions: 1, deletedFromGroup: true}, refreshedTokenMessage: res.locals.refreshedTokenMessage})`
 * - If the user is the last user of a group then the group is deleted as well
 * - Returns a 400 error if the request body does not contain all the necessary attributes
 * - Returns a 400 error if the email passed in the request body is an empty string
 * - Returns a 400 error if the email passed in the request body is not in correct email format
 * - Returns a 400 error if the email passed in the request body does not represent a user in the database
 * - Returns a 400 error if the email passed in the request body represents an admin
 * - Returns a 401 error if called by an authenticated user who is not an admin (authType = Admin)
 */
describe("deleteUser", () => {
  test("Should successfully delete the given user who does not belongs to a group", async () => {
    await categories.create({ type: "food", color: "red" })
    await User.insertMany([{
      username: "tester",
      email: "tester@test.com",
      password: "tester",
      refreshToken: testerAccessTokenValid
    }, {
      username: "admin",
      email: "admin@email.com",
      password: "admin",
      refreshToken: adminAccessTokenValid,
      role: "Admin"
    }])
    await transactions.insertMany([{
      username: "tester",
      type: "food",
      amount: 20
    }, {
      username: "tester",
      type: "food",
      amount: 100
    }])

    const response = await request(app)
      .delete("/api/users")
      .set("Cookie", `accessToken=${adminAccessTokenValid}; refreshToken=${adminAccessTokenValid}`)
      .send({ email: "tester@test.com" })

    expect(response.status).toBe(200)
    expect(response.body.data).toHaveProperty("deletedTransactions", 2)
    expect(response.body.data).toHaveProperty("deletedFromGroup", false)
  });

  test("Should successfully delete the given user who was with other member in a group", async () => {
    await categories.create({ type: "food", color: "red" })
    await User.insertMany([{
      username: "tester",
      email: "tester@test.com",
      password: "tester",
      refreshToken: testerAccessTokenValid
    }, {
      username: "admin",
      email: "admin@email.com",
      password: "admin",
      refreshToken: adminAccessTokenValid,
      role: "Admin"
    },
    {
      username: "mario",
      email: "mario@test.com",
      password: "securepassword",
    }])

    await transactions.insertMany([{
      username: "tester",
      type: "food",
      amount: 20
    }, {
      username: "mario",
      type: "food",
      amount: 100
    }])

    const userTester = await User.findOne({ email: "tester@test.com" })
    const userMario = await User.findOne({ email: "mario@test.com" })
    await Group.create({ name: "holiday", members: [{ email: "tester@test.com", user: userTester._id }, { email: "mario@test.com", user: userMario._id }] })

    const response = await request(app)
      .delete("/api/users")
      .set("Cookie", `accessToken=${adminAccessTokenValid}; refreshToken=${adminAccessTokenValid}`)
      .send({ email: "tester@test.com" })

    expect(response.status).toBe(200)
    expect(response.body.data).toHaveProperty("deletedTransactions", 1)
    expect(response.body.data).toHaveProperty("deletedFromGroup", true)
    const groups = await Group.count();
    expect(groups).toBe(1)
  });

  test("Should successfully delete the given user who was alone in a group", async () => {
    await categories.create({ type: "food", color: "red" })
    await User.insertMany([{
      username: "tester",
      email: "tester@test.com",
      password: "tester",
      refreshToken: testerAccessTokenValid
    }, {
      username: "admin",
      email: "admin@email.com",
      password: "admin",
      refreshToken: adminAccessTokenValid,
      role: "Admin"
    }])
    await transactions.insertMany([{
      username: "tester",
      type: "food",
      amount: 20
    }, {
      username: "tester",
      type: "food",
      amount: 100
    }])

    const userTester = await User.findOne({ email: "tester@test.com" })
    await Group.create({ name: "holiday", members: [{ email: "tester@test.com", user: userTester._id }] })

    const response = await request(app)
      .delete("/api/users")
      .set("Cookie", `accessToken=${adminAccessTokenValid}; refreshToken=${adminAccessTokenValid}`)
      .send({ email: "tester@test.com" })

    expect(response.status).toBe(200)
    expect(response.body.data).toHaveProperty("deletedTransactions", 2)
    expect(response.body.data).toHaveProperty("deletedFromGroup", true)
    const groups = await Group.count();
    expect(groups).toBe(0)
  });

  test("Should return error if the request body does not contain all the necessary attributes", async () => {
    await User.create({
      username: "admin",
      email: "admin@email.com",
      password: "admin",
      refreshToken: adminAccessTokenValid,
      role: "Admin"
    })

    const response = await request(app)
      .delete("/api/users")
      .set("Cookie", `accessToken=${adminAccessTokenValid}; refreshToken=${adminAccessTokenValid}`)
      .send()

    expect(response.status).toBe(400)
    expect(response.body).toHaveProperty("error", "Some Parameter is Missing")
  });

  test("Should return error if the email passed in the request body is an empty string", async () => {
    await User.create({
      username: "admin",
      email: "admin@email.com",
      password: "admin",
      refreshToken: adminAccessTokenValid,
      role: "Admin"
    })

    const response = await request(app)
      .delete("/api/users")
      .set("Cookie", `accessToken=${adminAccessTokenValid}; refreshToken=${adminAccessTokenValid}`)
      .send({ email: " " })

    expect(response.status).toBe(400)
    expect(response.body).toHaveProperty("error", "Some Parameter is an Empty String")
  });

  test("Should return error if the email passed in the request body is not in correct email format", async () => {
    await User.create({
      username: "admin",
      email: "admin@email.com",
      password: "admin",
      refreshToken: adminAccessTokenValid,
      role: "Admin"
    })

    const response = await request(app)
      .delete("/api/users")
      .set("Cookie", `accessToken=${adminAccessTokenValid}; refreshToken=${adminAccessTokenValid}`)
      .send({ email: "invalidEmail.polito" })

    expect(response.status).toBe(400)
    expect(response.body).toHaveProperty("error", "Invalid email format")
  });

  test("Should return error if the email passed in the request body does not represent a user in the database", async () => {
    await User.create({
      username: "admin",
      email: "admin@email.com",
      password: "admin",
      refreshToken: adminAccessTokenValid,
      role: "Admin"
    })

    const response = await request(app)
      .delete("/api/users")
      .set("Cookie", `accessToken=${adminAccessTokenValid}; refreshToken=${adminAccessTokenValid}`)
      .send({ email: "tryToDelete.me@polito.it" })

    expect(response.status).toBe(400)
    expect(response.body).toHaveProperty("error", "User Does Not exist")
  });

  test("Should return error if the email passed in the request body represents an admin", async () => {
    await User.insertMany([{
      username: "admin",
      email: "admin@email.com",
      password: "admin",
      refreshToken: adminAccessTokenValid,
      role: "Admin"
    },
    {
      username: "admin2",
      email: "admin2@email.com",
      password: "theOtherAdminHatesMe",
      role: "Admin"
    }])

    const response = await request(app)
      .delete("/api/users")
      .set("Cookie", `accessToken=${adminAccessTokenValid}; refreshToken=${adminAccessTokenValid}`)
      .send({ email: "admin2@email.com" })

    expect(response.status).toBe(400)
    expect(response.body).toHaveProperty("error", "User is an Admin,can't delete")
  });

  test("Should return error if called by an authenticated user who is not an admin", async () => {
    await User.create({
      username: "tester",
      email: "tester@test.com",
      password: "tester",
      refreshToken: testerAccessTokenValid
    })

    const response = await request(app)
      .delete("/api/users")
      .set("Cookie", `accessToken=${testerAccessTokenValid}; refreshToken=${testerAccessTokenValid}`)
      .send({ email: "tester@test.com" })

    expect(response.status).toBe(401)
    expect(response.body).toHaveProperty("error")
  });
})

/**
 * - Request Parameters: None
 * - Request Body Content: A string equal to the `name` of the group to be deleted
 *   - Example: `{name: "Family"}`
 * - Response `data` Content: A message confirming successful deletion
 *   - Example: `res.status(200).json({data: {message: "Group deleted successfully"} , refreshedTokenMessage: res.locals.refreshedTokenMessage})`
 * - Returns a 400 error if the request body does not contain all the necessary attributes
 * - Returns a 400 error if the name passed in the request body is an empty string
 * - Returns a 400 error if the name passed in the request body does not represent a group in the database
 * - Returns a 401 error if called by an authenticated user who is not an admin (authType = Admin)
 */
describe("deleteGroup", () => {
  test("Returns confirmation message", async () => {
    await User.insertMany([{
      username: "tester",
      email: "tester@test.com",
      password: "tester",
      refreshToken: testerAccessTokenValid
    }, {
      username: "admin",
      email: "admin@email.com",
      password: "admin",
      refreshToken: adminAccessTokenValid,
      role: "Admin"
    },
    {
      username: "mario",
      email: "mario@test.com",
      password: "securepassword",
    }])

    const userTester = await User.findOne({ email: "tester@test.com" })
    const userMario = await User.findOne({ email: "mario@test.com" })
    await Group.create({ name: "holiday", members: [{ email: "tester@test.com", user: userTester._id }, { email: "mario@test.com", user: userMario._id }] })

    const response = await request(app)
      .delete("/api/groups")
      .set("Cookie", `accessToken=${adminAccessTokenValid}; refreshToken=${adminAccessTokenValid}`)
      .send({ name: "holiday" })

    expect(response.status).toBe(200)
    expect(response.body.data).toHaveProperty("message")
    const groups = await Group.count();
    expect(groups).toBe(0)
  });

  test("Returns a 400 error if the request body does not contain all the necessary attributes", async () => {
    await User.create({
      username: "admin",
      email: "admin@email.com",
      password: "admin",
      refreshToken: adminAccessTokenValid,
      role: "Admin"
    })

    const response = await request(app)
      .delete("/api/groups")
      .set("Cookie", `accessToken=${adminAccessTokenValid}; refreshToken=${adminAccessTokenValid}`)
      .send()

    expect(response.status).toBe(400)
    expect(response.body).toHaveProperty("error", "Some Parameter is Missing")
  });

  test("Returns a 400 error if the name passed in the request body is an empty string", async () => {
    await User.create({
      username: "admin",
      email: "admin@email.com",
      password: "admin",
      refreshToken: adminAccessTokenValid,
      role: "Admin"
    })

    const response = await request(app)
      .delete("/api/groups")
      .set("Cookie", `accessToken=${adminAccessTokenValid}; refreshToken=${adminAccessTokenValid}`)
      .send({ name: " " })

    expect(response.status).toBe(400)
    expect(response.body).toHaveProperty("error", "Some Parameter is an Empty String")
  });

  test("Returns a 400 error if the name passed in the request body does not represent a group in the database", async () => {
    await User.create({
      username: "admin",
      email: "admin@email.com",
      password: "admin",
      refreshToken: adminAccessTokenValid,
      role: "Admin"
    })

    const response = await request(app)
      .delete("/api/groups")
      .set("Cookie", `accessToken=${adminAccessTokenValid}; refreshToken=${adminAccessTokenValid}`)
      .send({ name: "school" })

    expect(response.status).toBe(400)
    expect(response.body).toHaveProperty("error", "Group Does Not exist")
  });

  test("Returns a 401 error if called by an authenticated user who is not an admin (authType = Admin)", async () => {
    await User.create({
      username: "tester",
      email: "tester@test.com",
      password: "tester",
      refreshToken: testerAccessTokenValid
    })

    const response = await request(app)
      .delete("/api/groups")
      .set("Cookie", `accessToken=${testerAccessTokenValid}; refreshToken=${testerAccessTokenValid}`)
      .send({ name: "school" })

    expect(response.status).toBe(401)
  });
})<|MERGE_RESOLUTION|>--- conflicted
+++ resolved
@@ -497,15 +497,9 @@
     expect(response.status).toBe(400)
     expect(response.body).toHaveProperty("error", "User not found")
   });
-<<<<<<< HEAD
   
   test("Returns a 401 error if called by a user who is not authenticated (authType = Simple)", async () => {
     
-=======
-
-  test("Returns a 400 error if at least one of the member emails is an empty string", async () => {
-
->>>>>>> 509b4bcd
     const response = await request(app)
       .post("/api/groups")
       .set("Cookie", `accessToken=""; refreshToken=""`)
