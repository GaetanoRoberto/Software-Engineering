import request from 'supertest';
import { app } from '../app';
import { User, Group } from '../models/User.js';
import { transactions, categories } from '../models/model';
import jwt from 'jsonwebtoken';
import mongoose, { Model } from 'mongoose';
import dotenv from 'dotenv';

const bcrypt = require("bcryptjs")
/**
 * Necessary setup in order to create a new database for testing purposes before starting the execution of test cases.
 * Each test suite has its own database in order to avoid different tests accessing the same database at the same time and expecting different data.
 */
dotenv.config();
beforeAll(async () => {
  const dbName = "testingDatabaseUsers";
  const url = `${process.env.MONGO_URI}/${dbName}`;

  await mongoose.connect(url, {
    useNewUrlParser: true,
    useUnifiedTopology: true,
  });

});

/**
 * After all test cases have been executed the database is deleted.
 * This is done so that subsequent executions of the test suite start with an empty database.
 */
afterAll(async () => {
  await mongoose.connection.db.dropDatabase();
  await mongoose.connection.close();
});

//necessary setup to ensure that each test can insert the data it needs
beforeEach(async () => {
  await User.deleteMany({})
  await Group.deleteMany({})
  await categories.deleteMany({})
  await transactions.deleteMany({})
});

/**
* Alternate way to create the necessary tokens for authentication without using the website
*/
const adminAccessTokenValid = jwt.sign({
  email: "admin@email.com",
  //id: existingUser.id, The id field is not required in any check, so it can be omitted
  username: "admin",
  role: "Admin"
}, process.env.ACCESS_KEY, { expiresIn: '1y' })

const testerAccessTokenValid = jwt.sign({
  email: "tester@test.com",
  username: "tester",
  role: "Regular"
}, process.env.ACCESS_KEY, { expiresIn: '1y' })

//These tokens can be used in order to test the specific authentication error scenarios inside verifyAuth (no need to have multiple authentication error tests for the same route)
const testerAccessTokenExpired = jwt.sign({
  email: "tester@test.com",
  username: "tester",
  role: "Regular"
}, process.env.ACCESS_KEY, { expiresIn: '0s' })
const testerAccessTokenEmpty = jwt.sign({}, process.env.ACCESS_KEY, { expiresIn: "1y" })

/**
 * - Request Parameters: None
 * - Request Body Content: None
 * - Response `data` Content: An array of objects, each one having attributes `username`, `email` and `role`
 *    - Example: `res.status(200).json({data: [{username: "Mario", email: "mario.red@email.com", role: "Regular"}, {username: "Luigi", email: "luigi.red@email.com", role: "Regular"}, {username: "admin", email: "admin@email.com", role: "Regular"} ], refreshedTokenMessage: res.locals.refreshedTokenMessage})`
 * - Returns a 401 error if called by an authenticated user who is not an admin (authType = Admin)
 */
describe("getUsers", () => {
  test("Returns empty list if there are no users", async () => {
    const response = await request(app)
      .get("/api/users")
      .set("Cookie", `accessToken=${adminAccessTokenValid}; refreshToken=${adminAccessTokenValid}`)

    expect(response.status).toBe(200)
    expect(response.body.data).toEqual([])
  });

  test("Returns all users in database", async () => {
    await User.insertMany([{
      username: "tester",
      email: "tester@test.com",
      password: "tester",
    }, {
      username: "admin",
      email: "admin@email.com",
      password: "admin",
      refreshToken: adminAccessTokenValid,
      role: "Admin"
    }])

    const response = await request(app)
      .get("/api/users")
      .set("Cookie", `accessToken=${adminAccessTokenValid}; refreshToken=${adminAccessTokenValid}`)

    expect(response.status).toBe(200)
    expect(response.body.data).toEqual([{
      username: "tester",
      email: "tester@test.com",
      role: "Regular",
    }, {
      username: "admin",
      email: "admin@email.com",
      role: "Admin"
    }])
  });

  test("Returns a 401 error if called by an authenticated user who is not an admin (authType = Admin)", async () => {
    await User.create({
      username: "tester",
      email: "tester@test.com",
      password: "tester",
      refreshToken: testerAccessTokenValid,
    })
    const response = await request(app)
      .get("/api/users")
      .set("Cookie", `accessToken=${testerAccessTokenValid}; refreshToken=${testerAccessTokenValid}`)

    expect(response.status).toBe(401)
    expect(response.body).toHaveProperty("error")
  });
})

/**
 * - Request Parameters: A string equal to the `username` of the involved user
 *    - Example: `/api/users/Mario`
 * - Request Body Content: None
 * - Response `data` Content: An object having attributes `username`, `email` and `role`.
 *    - Example: `res.status(200).json({data: {username: "mario", email: "mario.red@email.com", role: "Regular"}, refreshedTokenMessage: res.locals.refreshedTokenMessage})`
 * - Returns a 400 error if the username passed as the route parameter does not represent a user in the database
 * - Returns a 401 error if called by an authenticated user who is neither the same user as the one in the route parameter (authType = User) nor an admin (authType = Admin)
*/
describe("getUser", () => {
  test("Returns the requested username by User", async () => {
    await User.insertMany([{
      username: "tester",
      email: "tester@test.com",
      password: "tester",
    },
    {
      username: "admin",
      email: "admin@email.com",
      password: "admin",
      refreshToken: adminAccessTokenValid,
      role: "Admin"
    }])

    const response = await request(app)
      .get("/api/users/tester")
      .set("Cookie", `accessToken=${testerAccessTokenValid}; refreshToken=${testerAccessTokenValid}`)

    expect(response.status).toBe(200)
    expect(response.body.data).toEqual({
      username: "tester",
      email: "tester@test.com",
      role: "Regular",
    })
  });

  test("Returns the requested username by Admin", async () => {
    await User.insertMany([{
      username: "tester",
      email: "tester@test.com",
      password: "tester",
    },
    {
      username: "admin",
      email: "admin@email.com",
      password: "admin",
      refreshToken: adminAccessTokenValid,
      role: "Admin"
    },
    {
      username: "mario",
      email: "mario@test.com",
      password: "securepassword",
    }])

    const response = await request(app)
      .get("/api/users/mario")
      .set("Cookie", `accessToken=${adminAccessTokenValid}; refreshToken=${adminAccessTokenValid}`)

    expect(response.status).toBe(200)
    expect(response.body.data).toEqual({
      username: "mario",
      email: "mario@test.com",
      role: "Regular",
    })
  });

  test("Returns a 400 error if the username passed as the route parameter does not represent a user in the database", async () => {
    await User.insertMany([{
      username: "tester",
      email: "tester@test.com",
      password: "tester",
    },
    {
      username: "admin",
      email: "admin@email.com",
      password: "admin",
      refreshToken: adminAccessTokenValid,
      role: "Admin"
    }])

    const response = await request(app)
      .get("/api/users/itachi")
      .set("Cookie", `accessToken=${adminAccessTokenValid}; refreshToken=${adminAccessTokenValid}`)

    expect(response.status).toBe(400)
    expect(response.body).toHaveProperty("error")
  });

  test("Returns a 401 error if called by an authenticated user who is neither the same user as the parameter (authType = User) nor an admin (authType = Admin)", async () => {
    await User.insertMany([{
      username: "tester",
      email: "tester@test.com",
      password: "tester",
    },
    {
      username: "admin",
      email: "admin@email.com",
      password: "admin",
      refreshToken: adminAccessTokenValid,
      role: "Admin"
    }])

    const response = await request(app)
      .get("/api/users/mario")
      .set("Cookie", `accessToken=${testerAccessTokenValid}; refreshToken=${testerAccessTokenValid}`)

    expect(response.status).toBe(401)
    expect(response.body).toHaveProperty("error")
  });
})

/**
 * - Request Parameters: None
 * - Request request body Content: An object having a string attribute for the `name` of the group and an array that lists all the `memberEmails`
 *   - Example: `{name: "Family", memberEmails: ["mario.red@email.com", "luigi.red@email.com"]}`
 * - Response `data` Content: An object having an attribute `group` (this object must have a string attribute for the `name` of the created group and an array for the `members` of the group), 
 *    an array that lists the `alreadyInGroup` members (members whose email is already present in a group) and an array that lists the `membersNotFound` (members whose email does not appear in the system)
 *   - Example: `res.status(200).json({data: {group: {name: "Family", members: [{email: "mario.red@email.com"}, {email: "luigi.red@email.com"}]}, membersNotFound: [], alreadyInGroup: []} refreshedTokenMessage: res.locals.refreshedTokenMessage})`
 * - If the user who calls the API does not have their email in the list of emails then their email is added to the list of members
 * - Returns a 400 error if the request body does not contain all the necessary attributes
 * - Returns a 400 error if the group name passed in the request body is an empty string
 * - Returns a 400 error if the group name passed in the request body represents an already existing group in the database
 * - Returns a 400 error if all the provided emails (the ones in the array, the email of the user calling the function does not have to be considered in this case) represent users that are already in a group or do not exist in the database
 * - Returns a 400 error if the user who calls the API is already in a group
 * - Returns a 400 error if at least one of the member emails is not in a valid email format
 * - Returns a 400 error if at least one of the member emails is an empty string
 * - Returns a 401 error if called by a user who is not authenticated (authType = Simple)
 */
describe("createGroup", () => {
  test("Returns the just created group, an alreadyInGroup list and a membersNotFound list", async () => {
    await User.insertMany([{
      username: "tester",
      email: "tester@test.com",
      password: "tester",
      refreshToken: testerAccessTokenValid
    }, {
      username: "admin",
      email: "admin@email.com",
      password: "admin",
      refreshToken: adminAccessTokenValid,
      role: "Admin"
    },
    {
      username: "mario",
      email: "mario@test.com",
      password: "securepassword",
    }])

    const admin = await User.findOne({ email: "admin@email.com" })
    await Group.create({ name: "onlyAdmins", members: [{ email: "admin@email.com", user: admin._id }] })

    const response = await request(app)
      .post("/api/groups")
      .set("Cookie", `accessToken=${testerAccessTokenValid}; refreshToken=${testerAccessTokenValid}`)
      .send({ name: "holiday", memberEmails: ["tester@test.com", "mario@test.com", "admin@email.com"] })

    expect(response.status).toBe(200)
    expect(response.body.data).toEqual({
      group: { name: "holiday", members: [{ email: "tester@test.com" }, { email: "mario@test.com" }] },
      membersNotFound: [],
      alreadyInGroup: [{ email: "admin@email.com" }]
    })
  });

  test("If the user who calls the API does not have their email in the list of emails then their email is added to the list of members", async () => {
    await User.insertMany([{
      username: "tester",
      email: "tester@test.com",
      password: "tester",
      refreshToken: testerAccessTokenValid
    }, {
      username: "admin",
      email: "admin@email.com",
      password: "admin",
      refreshToken: adminAccessTokenValid,
      role: "Admin"
    },
    {
      username: "mario",
      email: "mario@test.com",
      password: "securepassword",
    }])

    const admin = await User.findOne({ email: "admin@email.com" })
    await Group.create({ name: "onlyAdmins", members: [{ email: "admin@email.com", user: admin._id }] })

    const response = await request(app)
      .post("/api/groups")
      .set("Cookie", `accessToken=${testerAccessTokenValid}; refreshToken=${testerAccessTokenValid}`)
      .send({ name: "holiday", memberEmails: ["mario@test.com", "itachi@email.com"] })

    expect(response.status).toBe(200)
    expect(response.body.data).toEqual({
      group: { name: "holiday", members: [{ email: "mario@test.com" }, { email: "tester@test.com" }] },
      membersNotFound: [{ email: "itachi@email.com" }],
      alreadyInGroup: []
    })
  });

  test("Returns a 400 error if the request body does not contain all the necessary attributes", async () => {
    await User.create({
      username: "tester",
      email: "tester@test.com",
      password: "tester",
      refreshToken: testerAccessTokenValid
    })

    const response = await request(app)
      .post("/api/groups")
      .set("Cookie", `accessToken=${testerAccessTokenValid}; refreshToken=${testerAccessTokenValid}`)

    expect(response.status).toBe(400)
    expect(response.body).toHaveProperty("error", "Some Parameter is Missing")
  });

  test("Returns a 400 error if the group name passed in the request body is an empty string", async () => {
    await User.create({
      username: "tester",
      email: "tester@test.com",
      password: "tester",
      refreshToken: testerAccessTokenValid
    })

    const response = await request(app)
      .post("/api/groups")
      .set("Cookie", `accessToken=${testerAccessTokenValid}; refreshToken=${testerAccessTokenValid}`)
      .send({ name: " ", memberEmails: ["tester@test.com"] })

    expect(response.status).toBe(400)
    expect(response.body).toHaveProperty("error", "Group name is an Empty String")
  });

  test("Returns a 400 error if the group name passed in the request body represents an already existing group in the database", async () => {
    await User.insertMany([{
      username: "tester",
      email: "tester@test.com",
      password: "tester",
      refreshToken: testerAccessTokenValid
    }, {
      username: "admin",
      email: "admin@email.com",
      password: "admin",
      refreshToken: adminAccessTokenValid,
      role: "Admin"
    }
    ])

    const admin = await User.findOne({ email: "admin@email.com" })
    await Group.create({ name: "exam", members: [{ email: "admin@email.com", user: admin._id }] })

    const response = await request(app)
      .post("/api/groups")
      .set("Cookie", `accessToken=${testerAccessTokenValid}; refreshToken=${testerAccessTokenValid}`)
      .send({ name: "exam", memberEmails: ["tester@test.com"] })

    expect(response.status).toBe(400)
    expect(response.body).toHaveProperty("error", "Group already exists")
  });

  test("Returns a 400 error if all the provided emails (the ones in the array, the email of the user calling the function does not have to be considered in this case) represent users that are already in a group or do not exist in the database", async () => {
    await User.insertMany([{
      username: "tester",
      email: "tester@test.com",
      password: "tester",
      refreshToken: testerAccessTokenValid
    }, {
      username: "admin",
      email: "admin@email.com",
      password: "admin",
      refreshToken: adminAccessTokenValid,
      role: "Admin"
    }
    ])

    const admin = await User.findOne({ email: "admin@email.com" })
    await Group.create({ name: "exam", members: [{ email: "admin@email.com", user: admin._id }] })

    const response = await request(app)
      .post("/api/groups")
      .set("Cookie", `accessToken=${testerAccessTokenValid}; refreshToken=${testerAccessTokenValid}`)
      .send({ name: "holiday", memberEmails: ["admin@email.com", "itachi@leaf.com"] })

    expect(response.status).toBe(400)
    expect(response.body).toHaveProperty("error", "All memberEmails does not exist or Already in Group")
  });

  test("Returns a 400 error if the user who calls the API is already in a group", async () => {
    await User.insertMany([{
      username: "tester",
      email: "tester@test.com",
      password: "tester",
      refreshToken: testerAccessTokenValid
    }, {
      username: "admin",
      email: "admin@email.com",
      password: "admin",
      refreshToken: adminAccessTokenValid,
      role: "Admin"
    }
    ])

    const admin = await User.findOne({ email: "admin@email.com" })
    await Group.create({ name: "exam", members: [{ email: "admin@email.com", user: admin._id }] })

    const response = await request(app)
      .post("/api/groups")
      .set("Cookie", `accessToken=${adminAccessTokenValid}; refreshToken=${adminAccessTokenValid}`)
      .send({ name: "holiday", memberEmails: ["tester@test.com"] })

    expect(response.status).toBe(400)
    expect(response.body).toHaveProperty("error", "Caller already in a group")
  });

  test("Returns a 400 error if the user who calls the API is already in a group", async () => {
    await User.insertMany([{
      username: "tester",
      email: "tester@test.com",
      password: "tester",
      refreshToken: testerAccessTokenValid
    }, {
      username: "admin",
      email: "admin@email.com",
      password: "admin",
      refreshToken: adminAccessTokenValid,
      role: "Admin"
    }
    ])

    const response = await request(app)
      .post("/api/groups")
      .set("Cookie", `accessToken=${testerAccessTokenValid}; refreshToken=${testerAccessTokenValid}`)
      .send({ name: "exam", memberEmails: ["tester@test.com", "fake.polito.it"] })

    expect(response.status).toBe(400)
    expect(response.body).toHaveProperty("error", "Invalid email format")
  });

  test("Returns a 400 error if at least one of the member emails is an empty string", async () => {
    await User.insertMany([{
      username: "tester",
      email: "tester@test.com",
      password: "tester",
      refreshToken: testerAccessTokenValid
    }, {
      username: "admin",
      email: "admin@email.com",
      password: "admin",
      refreshToken: adminAccessTokenValid,
      role: "Admin"
    }
    ])

    const response = await request(app)
      .post("/api/groups")
      .set("Cookie", `accessToken=${testerAccessTokenValid}; refreshToken=${testerAccessTokenValid}`)
      .send({ name: "exam", memberEmails: ["tester@test.com", " "] })

    expect(response.status).toBe(400)
    expect(response.body).toHaveProperty("error", "Email is an Empty String")
  });

  test("Returns a 400 error if the user who calls does not exist in database", async () => {
    const response = await request(app)
      .post("/api/groups")
      .set("Cookie", `accessToken=${testerAccessTokenValid}; refreshToken=${testerAccessTokenValid}`)
      .send({ name: "exam", memberEmails: ["tester@test.com", "fake.polito.it"] })

    expect(response.status).toBe(400)
    expect(response.body).toHaveProperty("error", "User not found")
  });

  test("Returns a 400 error if at least one of the member emails is an empty string", async () => {

    const response = await request(app)
      .post("/api/groups")
      .set("Cookie", `accessToken=""; refreshToken=""`)
      .send({ name: "exam", memberEmails: ["tester@test.com"] })

    expect(response.status).toBe(401)
    expect(response.body).toHaveProperty("error")
  });
})

/**
 * - Request Parameters: None
 * - Request Body Content: None
 * - Response `data` Content: An array of objects, each one having a string attribute for the `name` of the group and an array for the `members` of the group
 *   - Example: `res.status(200).json({data: [{name: "Family", members: [{email: "mario.red@email.com"}, {email: "luigi.red@email.com"}]}] refreshedTokenMessage: res.locals.refreshedTokenMessage})`
 * - Returns a 401 error if called by an authenticated user who is not an admin (authType = Admin)
 */
describe("getGroups", () => {
  test("Returns all groups on database", async () => {
    await User.insertMany([{
      username: "tester",
      email: "tester@test.com",
      password: "tester",
      refreshToken: testerAccessTokenValid
    }, {
      username: "admin",
      email: "admin@email.com",
      password: "admin",
      refreshToken: adminAccessTokenValid,
      role: "Admin"
    },
    {
      username: "mario",
      email: "mario@test.com",
      password: "securepassword",
    }])

    const userTester = await User.findOne({ email: "tester@test.com" })
    const userMario = await User.findOne({ email: "mario@test.com" })
    await Group.create({ name: "holiday", members: [{ email: "tester@test.com", user: userTester._id }, { email: "mario@test.com", user: userMario._id }] })
    const admin = await User.findOne({ email: "admin@email.com" })
    await Group.create({ name: "onlyAdmins", members: [{ email: "admin@email.com", user: admin._id }] })

    const response = await request(app)
      .get("/api/groups")
      .set("Cookie", `accessToken=${adminAccessTokenValid}; refreshToken=${adminAccessTokenValid}`)

    expect(response.status).toBe(200)
    expect(response.body.data).toEqual([
      { name: "holiday", members: [{ email: "tester@test.com" }, { email: "mario@test.com" }] },
      { name: "onlyAdmins", members: [{ email: "admin@email.com" }] },
    ])
  });

  test("Returns a 401 error if called by an authenticated user who is not an admin (authType = Admin)", async () => {
    await User.create({
      username: "tester",
      email: "tester@test.com",
      password: "tester",
      refreshToken: testerAccessTokenValid
    })

    const response = await request(app)
      .get("/api/groups")
      .set("Cookie", `accessToken=${testerAccessTokenValid}; refreshToken=${testerAccessTokenValid}`)

    expect(response.status).toBe(401)
    expect(response.body).toHaveProperty("error")
  });
})

/**
 * - Request Parameters: A string equal to the `name` of the requested group
 *   - Example: `/api/groups/Family`
 * - Request Body Content: None
 * - Response `data` Content: An object having a string attribute for the `name` of the group and an array for the `members` of the group
 *   - Example: `res.status(200).json({data: {group: {name: "Family", members: [{email: "mario.red@email.com"}, {email: "luigi.red@email.com"}]}} refreshedTokenMessage: res.locals.refreshedTokenMessage})`
 * - Returns a 400 error if the group name passed as a route parameter does not represent a group in the database
 * - Returns a 401 error if called by an authenticated user who is neither part of the group (authType = Group) nor an admin (authType = Admin)
 */
describe("getGroup", () => {
  test("Returns the requested group", async () => {
    await User.insertMany([{
      username: "tester",
      email: "tester@test.com",
      password: "tester",
      refreshToken: testerAccessTokenValid
    }, {
      username: "admin",
      email: "admin@email.com",
      password: "admin",
      refreshToken: adminAccessTokenValid,
      role: "Admin"
    },
    {
      username: "mario",
      email: "mario@test.com",
      password: "securepassword",
    }])

    const userTester = await User.findOne({ email: "tester@test.com" })
    const userMario = await User.findOne({ email: "mario@test.com" })
    await Group.create({ name: "holiday", members: [{ email: "tester@test.com", user: userTester._id }, { email: "mario@test.com", user: userMario._id }] })

    const response = await request(app)
      .get("/api/groups/holiday")
      .set("Cookie", `accessToken=${testerAccessTokenValid}; refreshToken=${testerAccessTokenValid}`)

    expect(response.status).toBe(200)
    expect(response.body.data).toEqual(
      { group: { name: "holiday", members: [{ email: "tester@test.com" }, { email: "mario@test.com" }] } }
    )
  });

  test("Returns a 400 error if the group name passed as a route parameter does not represent a group in the database", async () => {
    await User.create({
      username: "tester",
      email: "tester@test.com",
      password: "tester",
      refreshToken: testerAccessTokenValid
    })

    const userTester = await User.findOne({ email: "tester@test.com" })
    await Group.create({ name: "holiday", members: [{ email: "tester@test.com", user: userTester._id }] })

    const response = await request(app)
      .get("/api/groups/sport")
      .set("Cookie", `accessToken=${testerAccessTokenValid}; refreshToken=${testerAccessTokenValid}`)

    expect(response.status).toBe(400)
    expect(response.body).toHaveProperty("error", "Group Does Not exist")
  });

  test("Returns a 401 error if called by an authenticated user who is neither part of the group (authType = Group) nor an admin (authType = Admin)", async () => {
    await User.insertMany([{
      username: "tester",
      email: "tester@test.com",
      password: "tester",
      refreshToken: testerAccessTokenValid
    },
    {
      username: "mario",
      email: "mario@test.com",
      password: "securepassword",
    }])

    const userMario = await User.findOne({ email: "mario@test.com" })
    await Group.create({ name: "holiday", members: [{ email: "mario@test.com", user: userMario._id }] })

    const response = await request(app)
      .get("/api/groups/holiday")
      .set("Cookie", `accessToken=${testerAccessTokenValid}; refreshToken=${testerAccessTokenValid}`)

    expect(response.status).toBe(401)
    expect(response.body).toHaveProperty("error")
  });
})

/**
 * - Request Parameters: A string equal to the `name` of the group
 *   - Example: `api/groups/Family/add` (user route)
 *   - Example: `api/groups/Family/insert` (admin route)
 * - Request Body Content: An array of strings containing the `emails` of the members to add to the group
 *   - Example: `{emails: ["pietro.blue@email.com"]}`
 * - Response `data` Content: An object having an attribute `group` (this object must have a string attribute for the `name` of the created group and an array for the `members` of the group, this array must include the new members as well as the old ones), 
 *   an array that lists the `alreadyInGroup` members (members whose email is already present in a group) and an array that lists the `membersNotFound` (members whose email does not appear in the system)
 *   - Example: `res.status(200).json({data: {group: {name: "Family", members: [{email: "mario.red@email.com"}, {email: "luigi.red@email.com"}, {email: "pietro.blue@email.com"}]}, membersNotFound: [], alreadyInGroup: []} refreshedTokenMessage: res.locals.refreshedTokenMessage})`
 * - In case any of the following errors apply then no user is added to the group
 * - Returns a 400 error if the request body does not contain all the necessary attributes
 * - Returns a 400 error if the group name passed as a route parameter does not represent a group in the database
 * - Returns a 400 error if all the provided emails represent users that are already in a group or do not exist in the database
 * - Returns a 400 error if at least one of the member emails is not in a valid email format
 * - Returns a 400 error if at least one of the member emails is an empty string
 * - Returns a 401 error if called by an authenticated user who is not part of the group (authType = Group) if the route is `api/groups/:name/add`
 * - Returns a 401 error if called by an authenticated user who is not an admin (authType = Admin) if the route is `api/groups/:name/insert`
 */
describe("addToGroup", () => {
  test("Inserts user into requested group as admin", async () => {
    // create users 
    await User.insertMany([
      {
        username: "tester",
        email: "tester@test.com",
        password: "tester",
        refreshToken: testerAccessTokenValid
      },
      {
        username: "admin",
        email: "admin@email.com",
        password: "admin",
        refreshToken: adminAccessTokenValid,
        role: "Admin"
      },
      {
        username: "tester2",
        email: "tester2@test.com",
        password: "securepassword",
      }
    ])

    // create a group and add two of them into that group
    const user1 = await User.findOne({ email: "tester@test.com" })
    const user2 = await User.findOne({ email: "admin@email.com" })
    const user3 = await User.findOne({ email: "tester2@test.com" })
    await Group.create({
      name: "testgroup", members: [
        { email: "tester@test.com", user: user1._id },
        { email: "admin@email.com", user: user2._id }
      ]
    })

    // add a third one into the group with an API call
    const response = await request(app)
      .patch("/api/groups/testgroup/insert")
      .set("Cookie", `accessToken=${adminAccessTokenValid}; refreshToken=${adminAccessTokenValid}`)
<<<<<<< HEAD
      .send({ emails: ["tester2@test.com"] })

=======
      .send({emails: ["tester2@test.com", "notexisting@test.com"]})
    
>>>>>>> 3ddbb13b
    expect(response.status).toBe(200)
    expect(response.body.data).toEqual(
      {
        group: {
          name: "testgroup",
          members: [
            { email: "tester@test.com" },
            { email: "admin@email.com" },
            { email: "tester2@test.com" }
          ]
<<<<<<< HEAD
        },
        membersNotFound: [],
=======
        }, 
        membersNotFound: ["notexisting@test.com"], 
>>>>>>> 3ddbb13b
        alreadyInGroup: []
      }
    )
  });

  test("Inserts user into requested group as user", async () => {
    await User.insertMany([
      {
        username: "tester",
        email: "tester@test.com",
        password: "tester",
        refreshToken: testerAccessTokenValid
      }, 
      {
        username: "admin",
        email: "admin@email.com",
        password: "admin",
        refreshToken: adminAccessTokenValid,
        role: "Admin"
      }, 
      {
        username: "tester2",
        email: "tester2@test.com",
        password: "securepassword",
      }
    ])

    const user1 = await User.findOne({ email: "tester@test.com" })
    const user2 = await User.findOne({ email: "admin@email.com" })
    const user3 = await User.findOne({ email: "tester2@test.com" })
    await Group.create({name: "testgroup", members: [
                  {email: "tester@test.com", user: user1._id},
                  {email: "admin@email.com", user: user2._id}
            ]
    })

    const response = await request(app)
      .patch("/api/groups/testgroup/add")
      .set("Cookie", `accessToken=${testerAccessTokenValid}; refreshToken=${testerAccessTokenValid}`)
      .send({emails: ["tester2@test.com", "notexisting@test.com"]})

    expect(response.status).toBe(200)
    expect(response.body.data).toEqual(
      {
        group: {
          name: "testgroup", 
          members: [
            {email: "tester@test.com"}, 
            {email: "admin@email.com"}, 
            {email: "tester2@test.com"}
          ]
        }, 
        membersNotFound: ["notexisting@test.com"], 
        alreadyInGroup: []
      }
    )
  })

  test("Returns a 400 error if the request body does not contain all the necessary attributes", async () => {
    await User.insertMany([
      {
        username: "tester",
        email: "tester@test.com",
        password: "tester",
        refreshToken: testerAccessTokenValid
      }, 
      {
        username: "admin",
        email: "admin@email.com",
        password: "admin",
        refreshToken: adminAccessTokenValid,
        role: "Admin"
      }, 
      {
        username: "tester2",
        email: "tester2@test.com",
        password: "securepassword",
      }
    ])

    const user1 = await User.findOne({ email: "tester@test.com" })
    const user2 = await User.findOne({ email: "admin@email.com" })
    await Group.create({name: "testgroup", members: [
                  {email: "tester@test.com", user: user1._id},
                  {email: "admin@email.com", user: user2._id}
            ]
    })

    const response = await request(app)
      .patch("/api/groups/testgroup/add")
      .set("Cookie", `accessToken=${testerAccessTokenValid}; refreshToken=${testerAccessTokenValid}`)
      .send({}) // empty object for body

    expect(response.status).toBe(400)
    expect(response.body).toHaveProperty("error", "Some Parameter is Missing")
  })

  test("Returns a 400 error if the group name passed as a route parameter does not represent a group in the database", async () => {
    await User.create({
      username: "admin",
      email: "admin@email.com",
      password: "admin",
      refreshToken: adminAccessTokenValid,
      role: "Admin"
    })

    const response = await request(app)
      .patch("/api/groups/exam/insert")
      .set("Cookie", `accessToken=${adminAccessTokenValid}; refreshToken=${adminAccessTokenValid}`)
      .send({ emails: ["mario@test.com"] })

    expect(response.status).toBe(400)
    expect(response.body).toHaveProperty("error", "Group not Found.")
  });

  test("Returns a 400 error if all the provided emails represent users that are already in a group or do not exist in the database", async () => {
    await User.insertMany([{
      username: "tester",
      email: "tester@test.com",
      password: "tester",
      refreshToken: testerAccessTokenValid
    }, {
      username: "admin",
      email: "admin@email.com",
      password: "admin",
      refreshToken: adminAccessTokenValid,
      role: "Admin"
    }])

    const user = await User.findOne({ email: "tester@test.com" })
    const admin = await User.findOne({ email: "admin@email.com" })
    await Group.create({ name: "exam", members: [{ email: "tester@test.com", user: user._id }, { email: "admin@email.com", user: admin._id }] })

    const response = await request(app)
      .patch("/api/groups/exam/add")
      .set("Cookie", `accessToken=${testerAccessTokenValid}; refreshToken=${testerAccessTokenValid}`)
      .send({ emails: ["mario@test.com", "admin@email.com"] })

    expect(response.status).toBe(400)
    expect(response.body).toHaveProperty("error", "All memberEmails does not exist or Already in Group")
  });

  test("Returns a 400 error if at least one of the member emails is not in a valid email format", async () => {
    await User.insertMany([{
      username: "tester",
      email: "tester@test.com",
      password: "tester",
      refreshToken: testerAccessTokenValid
    }, {
      username: "admin",
      email: "admin@email.com",
      password: "admin",
      refreshToken: adminAccessTokenValid,
      role: "Admin"
    },
    {
      username: "mario",
      email: "mario@test.com",
      password: "securepassword",
    }])

    const user = await User.findOne({ email: "tester@test.com" })
    await Group.create({ name: "exam", members: [{ email: "tester@test.com", user: user._id }] })

    const response = await request(app)
      .patch("/api/groups/exam/add")
      .set("Cookie", `accessToken=${testerAccessTokenValid}; refreshToken=${testerAccessTokenValid}`)
      .send({ emails: ["fake.email.com"] })

    expect(response.status).toBe(400)
    expect(response.body).toHaveProperty("error", "Invalid email format")
  });

  test("Returns a 400 error if at least one of the member emails is an empty string", async () => {
    await User.insertMany([{
      username: "tester",
      email: "tester@test.com",
      password: "tester",
      refreshToken: testerAccessTokenValid
    }, {
      username: "admin",
      email: "admin@email.com",
      password: "admin",
      refreshToken: adminAccessTokenValid,
      role: "Admin"
    },
    {
      username: "mario",
      email: "mario@test.com",
      password: "securepassword",
    }])

    const user = await User.findOne({ email: "tester@test.com" })
    await Group.create({ name: "exam", members: [{ email: "tester@test.com", user: user._id }] })

    const response = await request(app)
      .patch("/api/groups/exam/add")
      .set("Cookie", `accessToken=${testerAccessTokenValid}; refreshToken=${testerAccessTokenValid}`)
      .send({ emails: ["mario@test.com", " "] })

    expect(response.status).toBe(400)
    expect(response.body).toHaveProperty("error", "Some Parameter is an Empty String")
  });

  test("Returns a 401 error if called by an authenticated user who is not part of the group (authType = Group) if the route is `api/groups/:name/add`", async () => {
    await User.insertMany([{
      username: "tester",
      email: "tester@test.com",
      password: "tester",
      refreshToken: testerAccessTokenValid
    }, {
      username: "admin",
      email: "admin@email.com",
      password: "admin",
      refreshToken: adminAccessTokenValid,
      role: "Admin"
    }])

    const user = await User.findOne({ email: "admin@email.com" })
    await Group.create({ name: "exam", members: [{ email: "admin@email.com", user: user._id }] })

    const response = await request(app)
      .patch("/api/groups/exam/add")
      .set("Cookie", `accessToken=${testerAccessTokenValid}; refreshToken=${testerAccessTokenValid}`)
      .send({ emails: ["tester@test.com"] })

    expect(response.status).toBe(401)
    expect(response.body).toHaveProperty("error", "Group: user not in group")
  });

  test("Returns a 401 error if called by an authenticated user who is not an admin (authType = Admin) if the route is `api/groups/:name/insert`", async () => {
    await User.insertMany([{
      username: "tester",
      email: "tester@test.com",
      password: "tester",
      refreshToken: testerAccessTokenValid
    }, {
      username: "admin",
      email: "admin@email.com",
      password: "admin",
      refreshToken: adminAccessTokenValid,
      role: "Admin"
    }])

    const user = await User.findOne({ email: "admin@email.com" })
    await Group.create({ name: "exam", members: [{ email: "admin@email.com", user: user._id }] })

    const response = await request(app)
      .patch("/api/groups/exam/insert")
      .set("Cookie", `accessToken=${testerAccessTokenValid}; refreshToken=${testerAccessTokenValid}`)
      .send({ emails: ["tester@test.com"] })

    expect(response.status).toBe(401)
    expect(response.body).toHaveProperty("error", "Admin: Mismatched role")
  });
})

describe("removeFromGroup", () => {
  test('Removes members from a group successfully', async () => {
    // Create a test group with name  and members
    await User.insertMany([{
      username: "tester",
      email: "tester@test.com",
      password: "tester",
      refreshToken: adminAccessTokenValid
    }, {
      username: "admin",
      email: "admin@test.com",
      password: "admin",
      refreshToken: adminAccessTokenValid,
      role: "Admin"
    }])


    const user1 = await User.findOne({ email: "tester@test.com" })
    const user2 = await User.findOne({ email: "admin@test.com" })
    await Group.create({ name: "testGroup", members: [{ email: "tester@test.com", user: user1._id }, { email: "admin@test.com", user: user2._id }] })


    const response = await request(app)
      .patch('/api/groups/testGroup/pull')
      .set("Cookie", `accessToken=${adminAccessTokenValid}; refreshToken=${adminAccessTokenValid}`)
      .send({ emails: ["tester@test.com"] });

    expect(response.status).toBe(200);
    expect(response.body).toHaveProperty('data');

    expect(response.body).toEqual({
      data: {
        group: {
          __v: 0,
          _id: expect.any(String),
          name: 'testGroup',
          members: [
            { email: "admin@test.com", user: expect.any(String), _id: expect.any(String), },
          ],
        },
        membersNotFound: [],
        notInGroup: [],
      }
    });

  });
  //Returns a 400 error if the request body does not contain all the necessary attributes
<<<<<<< HEAD
  test('Returns 400 error if the request body does not contain all the necessary attributes', async () => {
=======
//Returns a 400 error if the group name passed as a route parameter does not represent a group in the database
//Returns a 400 error if all the provided emails represent users that do not belong to the group or do not exist in the database
//Returns a 400 error if at least one of the emails is not in a valid email format
  test('400 error if at least one of the emails is an empty string', async () => {
    // Create a test group with name "test-group" and members
>>>>>>> 3ddbb13b
    await User.insertMany([{
      username: "tester",
      email: "tester@test.com",
      password: "tester",
      refreshToken: adminAccessTokenValid
    }, {
      username: "admin",
      email: "admin@test.com",
      password: "admin",
      refreshToken: adminAccessTokenValid,
      role: "Admin"
    }])

<<<<<<< HEAD
=======

>>>>>>> 3ddbb13b
    const user1 = await User.findOne({ email: "tester@test.com" })
    const user2 = await User.findOne({ email: "admin@test.com" })
    await Group.create({ name: "testGroup", members: [{ email: "tester@test.com", user: user1._id }, { email: "admin@test.com", user: user2._id }] })

<<<<<<< HEAD

    const response = await request(app)
      .patch('/api/groups/testGroup/pull')
      .set("Cookie", `accessToken=${adminAccessTokenValid}; refreshToken=${adminAccessTokenValid}`)
      .send({} );

    expect(response.status).toBe(400);
    expect(response.body).toHaveProperty('error',"Some Parameter is Missing");

  });
  //Returns a 400 error if the group name passed as a route parameter does not represent a group in the database
  test('Returns 400 error if the group name passed as a route parameter does not represent a group in the database', async () => {
    await User.insertMany([{
      username: "tester",
      email: "tester@test.com",
      password: "tester",
=======
    const response = await request(app)
      .patch('/api/groups/testGroup/pull')
      .set("Cookie", `accessToken=${adminAccessTokenValid}; refreshToken=${adminAccessTokenValid}`)
      .send({ emails: [" "] });

    expect(response.status).toBe(400);
    expect(response.body).toHaveProperty('error');
    expect(response.body.error).toBe('Email is an Empty String');

  });

  test('400 error if the group contains only one member before deleting any user', async () => {
    // Create a test group with name "test-group" and members
    await User.insertMany([{
      username: "tester",
      email: "tester@test.com",
      password: "tester",
      refreshToken: adminAccessTokenValid
    }, {
      username: "admin",
      email: "admin@test.com",
      password: "admin",
      refreshToken: adminAccessTokenValid,
      role: "Admin"
    }])


    const user1 = await User.findOne({ email: "tester@test.com" })
    await Group.create({name: "testGroup", members: [{email: "tester@test.com", user: user1._id}]})

    const response = await request(app)
      .patch('/api/groups/testGroup/pull')
      .set("Cookie", `accessToken=${adminAccessTokenValid}; refreshToken=${adminAccessTokenValid}`)
      .send({ emails: ["tester@test.com"] });
  
    expect(response.status).toBe(400);
    expect(response.body).toHaveProperty('error');
    expect(response.body.error).toBe("Can't remove all members");

  });

  test('401 error if called by an authenticated user who is not part of the group (authType = Group) if the route is api/groups/:name/remove', async () => {
    // Create a test group with name "test-group" and members
    await User.insertMany([{
      username: "user",
      email: "user@test.com",
      password: "user",
>>>>>>> 3ddbb13b
      refreshToken: adminAccessTokenValid
    }, {
      username: "admin",
      email: "admin@test.com",
      password: "admin",
      refreshToken: adminAccessTokenValid,
      role: "Admin"
    }])

<<<<<<< HEAD
    const user1 = await User.findOne({ email: "tester@test.com" })
    const user2 = await User.findOne({ email: "admin@test.com" })
    await Group.create({ name: "testGroup", members: [{ email: "tester@test.com", user: user1._id }, { email: "admin@test.com", user: user2._id }] })


    const response = await request(app)
      .patch('/api/groups/testGroupNonExists/pull')
      .set("Cookie", `accessToken=${adminAccessTokenValid}; refreshToken=${adminAccessTokenValid}`)
      .send({emails: ["tester@test.com"]} );

    expect(response.status).toBe(400);
    expect(response.body).toHaveProperty('error',"Group not Found.");
  });
  //Returns a 400 error if all the provided emails represent users that do not belong to the group or do not exist in the database
  test('Returns 400 error if if all the provided emails represent users that do not belong to the group or do not exist in the database', async () => {
  await User.insertMany([
    {
    username: "tester",
    email: "tester@test.com",
    password: "tester",
    refreshToken: adminAccessTokenValid
  }, {
    username: "admin",
    email: "admin@test.com",
    password: "admin",
    refreshToken: adminAccessTokenValid,
    role: "Admin",
  },
   {
    username: "notInGroup",
    email: "notInGroup@test.com",
    password: "admin",
    refreshToken: adminAccessTokenValid,
    role: "Admin"
  }])

  const user1 = await User.findOne({ email: "tester@test.com" })
  const user2 = await User.findOne({ email: "admin@test.com" })
  await Group.create({ name: "testGroup", members: [{ email: "tester@test.com", user: user1._id }, { email: "admin@test.com", user: user2._id }] })


  const response = await request(app)
    .patch('/api/groups/testGroup/pull')
    .set("Cookie", `accessToken=${adminAccessTokenValid}; refreshToken=${adminAccessTokenValid}`)
    .send({emails: ["testerNotExists@test.com","notInGroup@test.com"]} );

  expect(response.status).toBe(400);
  expect(response.body).toHaveProperty('error',"All memberEmails does not exist or Already in Group" );
});
  //Returns a 400 error if at least one of the emails is not in a valid email format
  test('Returns 400 error if at least one of the emails is not in a valid email format', async () => {
    await User.insertMany([
      {
      username: "tester",
      email: "tester@test.com",
      password: "tester",
=======

    const user1 = await User.findOne({ email: "user@test.com" })
    const user2 = await User.findOne({ email: "admin@test.com" })
    const testGroup = await Group.create({name: "testGroup", members: [{email: "user@test.com", user: user1._id}, {email: "admin@test.com" , user: user2._id}]})


    const response = await request(app)
      .patch('/api/groups/testGroup/remove')
      .set("Cookie", `accessToken=${testerAccessTokenValid}; refreshToken=${testerAccessTokenValid}`)
      .send({ emails: ["user@test.com"] });
      
    expect(response.status).toBe(401);
    expect(response.body).toHaveProperty('error');
    expect(response.body.error).toBe('Group: user not in group');

  });

  test('401 error if called by an authenticated user who is not an admin (authType = Admin) if the route is api/groups/:name/pull', async () => {
    // Create a test group with name "test-group" and members
    await User.insertMany([{
      username: "user",
      email: "user@test.com",
      password: "user",
>>>>>>> 3ddbb13b
      refreshToken: adminAccessTokenValid
    }, {
      username: "admin",
      email: "admin@test.com",
      password: "admin",
      refreshToken: adminAccessTokenValid,
<<<<<<< HEAD
      role: "Admin",
    }])
  
    const user1 = await User.findOne({ email: "tester@test.com" })
    const user2 = await User.findOne({ email: "admin@test.com" })
    await Group.create({ name: "testGroup", members: [{ email: "tester@test.com", user: user1._id }, { email: "admin@test.com", user: user2._id }] })
  
  
    const response = await request(app)
      .patch('/api/groups/testGroup/pull')
      .set("Cookie", `accessToken=${adminAccessTokenValid}; refreshToken=${adminAccessTokenValid}`)
      .send({emails: ["testerNotExiststest.com","notInGroup@test.com"]} );
  
    expect(response.status).toBe(400);
    expect(response.body).toHaveProperty('error',"Invalid email format"  );
=======
      role: "Admin"
    }])


    const user1 = await User.findOne({ email: "user@test.com" })
    const user2 = await User.findOne({ email: "admin@test.com" })
    const testGroup = await Group.create({name: "testGroup", members: [{email: "user@test.com", user: user1._id}, {email: "admin@test.com" , user: user2._id}]})


    const response = await request(app)
      .patch('/api/groups/testGroup/pull')
      .set("Cookie", `accessToken=${testerAccessTokenValid}; refreshToken=${testerAccessTokenValid}`)
      .send({ emails: ["user@test.com"] });
      
    expect(response.status).toBe(401);
    expect(response.body).toHaveProperty('error');
    expect(response.body.error).toBe('Admin: Mismatched role');

>>>>>>> 3ddbb13b
  });
})

/**
 * - Request Parameters: None
 * - Request Body Content: A string equal to the `email` of the user to be deleted
 *    - Example: `{email: "luigi.red@email.com"}`
 * - Response `data` Content: An object having an attribute that lists the number of `deletedTransactions` and an attribute that specifies whether the user was also `deletedFromGroup` or not
 *    - Example: `res.status(200).json({data: {deletedTransactions: 1, deletedFromGroup: true}, refreshedTokenMessage: res.locals.refreshedTokenMessage})`
 * - If the user is the last user of a group then the group is deleted as well
 * - Returns a 400 error if the request body does not contain all the necessary attributes
 * - Returns a 400 error if the email passed in the request body is an empty string
 * - Returns a 400 error if the email passed in the request body is not in correct email format
 * - Returns a 400 error if the email passed in the request body does not represent a user in the database
 * - Returns a 400 error if the email passed in the request body represents an admin
 * - Returns a 401 error if called by an authenticated user who is not an admin (authType = Admin)
 */
describe("deleteUser", () => {
  test("Should successfully delete the given user who does not belongs to a group", async () => {
    await categories.create({ type: "food", color: "red" })
    await User.insertMany([{
      username: "tester",
      email: "tester@test.com",
      password: "tester",
      refreshToken: testerAccessTokenValid
    }, {
      username: "admin",
      email: "admin@email.com",
      password: "admin",
      refreshToken: adminAccessTokenValid,
      role: "Admin"
    }])
    await transactions.insertMany([{
      username: "tester",
      type: "food",
      amount: 20
    }, {
      username: "tester",
      type: "food",
      amount: 100
    }])

    const response = await request(app)
      .delete("/api/users")
      .set("Cookie", `accessToken=${adminAccessTokenValid}; refreshToken=${adminAccessTokenValid}`)
      .send({ email: "tester@test.com" })

    expect(response.status).toBe(200)
    expect(response.body.data).toHaveProperty("deletedTransactions", 2)
    expect(response.body.data).toHaveProperty("deletedFromGroup", false)
  });

  test("Should successfully delete the given user who was with other member in a group", async () => {
    await categories.create({ type: "food", color: "red" })
    await User.insertMany([{
      username: "tester",
      email: "tester@test.com",
      password: "tester",
      refreshToken: testerAccessTokenValid
    }, {
      username: "admin",
      email: "admin@email.com",
      password: "admin",
      refreshToken: adminAccessTokenValid,
      role: "Admin"
    },
    {
      username: "mario",
      email: "mario@test.com",
      password: "securepassword",
    }])

    await transactions.insertMany([{
      username: "tester",
      type: "food",
      amount: 20
    }, {
      username: "mario",
      type: "food",
      amount: 100
    }])

    const userTester = await User.findOne({ email: "tester@test.com" })
    const userMario = await User.findOne({ email: "mario@test.com" })
    await Group.create({ name: "holiday", members: [{ email: "tester@test.com", user: userTester._id }, { email: "mario@test.com", user: userMario._id }] })

    const response = await request(app)
      .delete("/api/users")
      .set("Cookie", `accessToken=${adminAccessTokenValid}; refreshToken=${adminAccessTokenValid}`)
      .send({ email: "tester@test.com" })

    expect(response.status).toBe(200)
    expect(response.body.data).toHaveProperty("deletedTransactions", 1)
    expect(response.body.data).toHaveProperty("deletedFromGroup", true)
    const groups = await Group.count();
    expect(groups).toBe(1)
  });

  test("Should successfully delete the given user who was alone in a group", async () => {
    await categories.create({ type: "food", color: "red" })
    await User.insertMany([{
      username: "tester",
      email: "tester@test.com",
      password: "tester",
      refreshToken: testerAccessTokenValid
    }, {
      username: "admin",
      email: "admin@email.com",
      password: "admin",
      refreshToken: adminAccessTokenValid,
      role: "Admin"
    }])
    await transactions.insertMany([{
      username: "tester",
      type: "food",
      amount: 20
    }, {
      username: "tester",
      type: "food",
      amount: 100
    }])

    const userTester = await User.findOne({ email: "tester@test.com" })
    await Group.create({ name: "holiday", members: [{ email: "tester@test.com", user: userTester._id }] })

    const response = await request(app)
      .delete("/api/users")
      .set("Cookie", `accessToken=${adminAccessTokenValid}; refreshToken=${adminAccessTokenValid}`)
      .send({ email: "tester@test.com" })

    expect(response.status).toBe(200)
    expect(response.body.data).toHaveProperty("deletedTransactions", 2)
    expect(response.body.data).toHaveProperty("deletedFromGroup", true)
    const groups = await Group.count();
    expect(groups).toBe(0)
  });

  test("Should return error if the request body does not contain all the necessary attributes", async () => {
    await User.create({
      username: "admin",
      email: "admin@email.com",
      password: "admin",
      refreshToken: adminAccessTokenValid,
      role: "Admin"
    })

    const response = await request(app)
      .delete("/api/users")
      .set("Cookie", `accessToken=${adminAccessTokenValid}; refreshToken=${adminAccessTokenValid}`)
      .send()

    expect(response.status).toBe(400)
    expect(response.body).toHaveProperty("error", "Some Parameter is Missing")
  });

  test("Should return error if the email passed in the request body is an empty string", async () => {
    await User.create({
      username: "admin",
      email: "admin@email.com",
      password: "admin",
      refreshToken: adminAccessTokenValid,
      role: "Admin"
    })

    const response = await request(app)
      .delete("/api/users")
      .set("Cookie", `accessToken=${adminAccessTokenValid}; refreshToken=${adminAccessTokenValid}`)
      .send({ email: " " })

    expect(response.status).toBe(400)
    expect(response.body).toHaveProperty("error", "Some Parameter is an Empty String")
  });

  test("Should return error if the email passed in the request body is not in correct email format", async () => {
    await User.create({
      username: "admin",
      email: "admin@email.com",
      password: "admin",
      refreshToken: adminAccessTokenValid,
      role: "Admin"
    })

    const response = await request(app)
      .delete("/api/users")
      .set("Cookie", `accessToken=${adminAccessTokenValid}; refreshToken=${adminAccessTokenValid}`)
      .send({ email: "invalidEmail.polito" })

    expect(response.status).toBe(400)
    expect(response.body).toHaveProperty("error", "Invalid email format")
  });

  test("Should return error if the email passed in the request body does not represent a user in the database", async () => {
    await User.create({
      username: "admin",
      email: "admin@email.com",
      password: "admin",
      refreshToken: adminAccessTokenValid,
      role: "Admin"
    })

    const response = await request(app)
      .delete("/api/users")
      .set("Cookie", `accessToken=${adminAccessTokenValid}; refreshToken=${adminAccessTokenValid}`)
      .send({ email: "tryToDelete.me@polito.it" })

    expect(response.status).toBe(400)
    expect(response.body).toHaveProperty("error", "User Does Not exist")
  });

  test("Should return error if the email passed in the request body represents an admin", async () => {
    await User.insertMany([{
      username: "admin",
      email: "admin@email.com",
      password: "admin",
      refreshToken: adminAccessTokenValid,
      role: "Admin"
    },
    {
      username: "admin2",
      email: "admin2@email.com",
      password: "theOtherAdminHatesMe",
      role: "Admin"
    }])

    const response = await request(app)
      .delete("/api/users")
      .set("Cookie", `accessToken=${adminAccessTokenValid}; refreshToken=${adminAccessTokenValid}`)
      .send({ email: "admin2@email.com" })

    expect(response.status).toBe(400)
    expect(response.body).toHaveProperty("error", "User is an Admin,can't delete")
  });

  test("Should return error if called by an authenticated user who is not an admin", async () => {
    await User.create({
      username: "tester",
      email: "tester@test.com",
      password: "tester",
      refreshToken: testerAccessTokenValid
    })

    const response = await request(app)
      .delete("/api/users")
      .set("Cookie", `accessToken=${testerAccessTokenValid}; refreshToken=${testerAccessTokenValid}`)
      .send({ email: "tester@test.com" })

    expect(response.status).toBe(401)
    expect(response.body).toHaveProperty("error")
  });
})

/**
 * - Request Parameters: None
 * - Request Body Content: A string equal to the `name` of the group to be deleted
 *   - Example: `{name: "Family"}`
 * - Response `data` Content: A message confirming successful deletion
 *   - Example: `res.status(200).json({data: {message: "Group deleted successfully"} , refreshedTokenMessage: res.locals.refreshedTokenMessage})`
 * - Returns a 400 error if the request body does not contain all the necessary attributes
 * - Returns a 400 error if the name passed in the request body is an empty string
 * - Returns a 400 error if the name passed in the request body does not represent a group in the database
 * - Returns a 401 error if called by an authenticated user who is not an admin (authType = Admin)
 */
describe("deleteGroup", () => {
  test("Returns confirmation message", async () => {
    await User.insertMany([{
      username: "tester",
      email: "tester@test.com",
      password: "tester",
      refreshToken: testerAccessTokenValid
    }, {
      username: "admin",
      email: "admin@email.com",
      password: "admin",
      refreshToken: adminAccessTokenValid,
      role: "Admin"
    },
    {
      username: "mario",
      email: "mario@test.com",
      password: "securepassword",
    }])

    const userTester = await User.findOne({ email: "tester@test.com" })
    const userMario = await User.findOne({ email: "mario@test.com" })
    await Group.create({ name: "holiday", members: [{ email: "tester@test.com", user: userTester._id }, { email: "mario@test.com", user: userMario._id }] })

    const response = await request(app)
      .delete("/api/groups")
      .set("Cookie", `accessToken=${adminAccessTokenValid}; refreshToken=${adminAccessTokenValid}`)
      .send({ name: "holiday" })

    expect(response.status).toBe(200)
    expect(response.body.data).toHaveProperty("message")
    const groups = await Group.count();
    expect(groups).toBe(0)
  });

  test("Returns a 400 error if the request body does not contain all the necessary attributes", async () => {
    await User.create({
      username: "admin",
      email: "admin@email.com",
      password: "admin",
      refreshToken: adminAccessTokenValid,
      role: "Admin"
    })

    const response = await request(app)
      .delete("/api/groups")
      .set("Cookie", `accessToken=${adminAccessTokenValid}; refreshToken=${adminAccessTokenValid}`)
      .send()

    expect(response.status).toBe(400)
    expect(response.body).toHaveProperty("error", "Some Parameter is Missing")
  });

  test("Returns a 400 error if the name passed in the request body is an empty string", async () => {
    await User.create({
      username: "admin",
      email: "admin@email.com",
      password: "admin",
      refreshToken: adminAccessTokenValid,
      role: "Admin"
    })

    const response = await request(app)
      .delete("/api/groups")
      .set("Cookie", `accessToken=${adminAccessTokenValid}; refreshToken=${adminAccessTokenValid}`)
      .send({ name: " " })

    expect(response.status).toBe(400)
    expect(response.body).toHaveProperty("error", "Some Parameter is an Empty String")
  });

  test("Returns a 400 error if the name passed in the request body does not represent a group in the database", async () => {
    await User.create({
      username: "admin",
      email: "admin@email.com",
      password: "admin",
      refreshToken: adminAccessTokenValid,
      role: "Admin"
    })

    const response = await request(app)
      .delete("/api/groups")
      .set("Cookie", `accessToken=${adminAccessTokenValid}; refreshToken=${adminAccessTokenValid}`)
      .send({ name: "school" })

    expect(response.status).toBe(400)
    expect(response.body).toHaveProperty("error", "Group Does Not exist")
  });

  test("Returns a 401 error if called by an authenticated user who is not an admin (authType = Admin)", async () => {
    await User.create({
      username: "tester",
      email: "tester@test.com",
      password: "tester",
      refreshToken: testerAccessTokenValid
    })

    const response = await request(app)
      .delete("/api/groups")
      .set("Cookie", `accessToken=${testerAccessTokenValid}; refreshToken=${testerAccessTokenValid}`)
      .send({ name: "school" })

    expect(response.status).toBe(401)
  });
})<|MERGE_RESOLUTION|>--- conflicted
+++ resolved
@@ -715,13 +715,8 @@
     const response = await request(app)
       .patch("/api/groups/testgroup/insert")
       .set("Cookie", `accessToken=${adminAccessTokenValid}; refreshToken=${adminAccessTokenValid}`)
-<<<<<<< HEAD
-      .send({ emails: ["tester2@test.com"] })
-
-=======
-      .send({emails: ["tester2@test.com", "notexisting@test.com"]})
+      .send({emails: ["tester2@test.com"]})
     
->>>>>>> 3ddbb13b
     expect(response.status).toBe(200)
     expect(response.body.data).toEqual(
       {
@@ -732,17 +727,104 @@
             { email: "admin@email.com" },
             { email: "tester2@test.com" }
           ]
-<<<<<<< HEAD
-        },
-        membersNotFound: [],
-=======
         }, 
-        membersNotFound: ["notexisting@test.com"], 
->>>>>>> 3ddbb13b
+        membersNotFound: [], 
         alreadyInGroup: []
       }
     )
   });
+
+  test("Inserts user into requested group as user", async () => {
+    await User.insertMany([
+      {
+        username: "tester",
+        email: "tester@test.com",
+        password: "tester",
+        refreshToken: testerAccessTokenValid
+      }, 
+      {
+        username: "admin",
+        email: "admin@email.com",
+        password: "admin",
+        refreshToken: adminAccessTokenValid,
+        role: "Admin"
+      }, 
+      {
+        username: "tester2",
+        email: "tester2@test.com",
+        password: "securepassword",
+      }
+    ])
+
+    const user1 = await User.findOne({ email: "tester@test.com" })
+    const user2 = await User.findOne({ email: "admin@email.com" })
+    const user3 = await User.findOne({ email: "tester2@test.com" })
+    await Group.create({name: "testgroup", members: [
+                  {email: "tester@test.com", user: user1._id},
+                  {email: "admin@email.com", user: user2._id}
+            ]
+    })
+
+    const response = await request(app)
+      .patch("/api/groups/testgroup/add")
+      .set("Cookie", `accessToken=${testerAccessTokenValid}; refreshToken=${testerAccessTokenValid}`)
+      .send({emails: ["tester2@test.com", "notexisting@test.com"]})
+
+    expect(response.status).toBe(200)
+    expect(response.body.data).toEqual(
+      {
+        group: {
+          name: "testgroup", 
+          members: [
+            {email: "tester@test.com"}, 
+            {email: "admin@email.com"}, 
+            {email: "tester2@test.com"}
+          ]
+        }, 
+        membersNotFound: ["notexisting@test.com"], 
+        alreadyInGroup: []
+      }
+    )
+  })
+
+  test("Returns a 400 error if the request body does not contain all the necessary attributes", async () => {
+    await User.insertMany([
+      {
+        username: "tester",
+        email: "tester@test.com",
+        password: "tester",
+        refreshToken: testerAccessTokenValid
+      }, 
+      {
+        username: "admin",
+        email: "admin@email.com",
+        password: "admin",
+        refreshToken: adminAccessTokenValid,
+        role: "Admin"
+      }, 
+      {
+        username: "tester2",
+        email: "tester2@test.com",
+        password: "securepassword",
+      }
+    ])
+
+    const user1 = await User.findOne({ email: "tester@test.com" })
+    const user2 = await User.findOne({ email: "admin@email.com" })
+    await Group.create({name: "testgroup", members: [
+                  {email: "tester@test.com", user: user1._id},
+                  {email: "admin@email.com", user: user2._id}
+            ]
+    })
+
+    const response = await request(app)
+      .patch("/api/groups/testgroup/add")
+      .set("Cookie", `accessToken=${testerAccessTokenValid}; refreshToken=${testerAccessTokenValid}`)
+      .send({}) // empty object for body
+
+    expect(response.status).toBe(400)
+    expect(response.body).toHaveProperty("error", "Some Parameter is Missing")
+  })
 
   test("Inserts user into requested group as user", async () => {
     await User.insertMany([
@@ -1043,15 +1125,7 @@
 
   });
   //Returns a 400 error if the request body does not contain all the necessary attributes
-<<<<<<< HEAD
   test('Returns 400 error if the request body does not contain all the necessary attributes', async () => {
-=======
-//Returns a 400 error if the group name passed as a route parameter does not represent a group in the database
-//Returns a 400 error if all the provided emails represent users that do not belong to the group or do not exist in the database
-//Returns a 400 error if at least one of the emails is not in a valid email format
-  test('400 error if at least one of the emails is an empty string', async () => {
-    // Create a test group with name "test-group" and members
->>>>>>> 3ddbb13b
     await User.insertMany([{
       username: "tester",
       email: "tester@test.com",
@@ -1065,15 +1139,10 @@
       role: "Admin"
     }])
 
-<<<<<<< HEAD
-=======
-
->>>>>>> 3ddbb13b
     const user1 = await User.findOne({ email: "tester@test.com" })
     const user2 = await User.findOne({ email: "admin@test.com" })
     await Group.create({ name: "testGroup", members: [{ email: "tester@test.com", user: user1._id }, { email: "admin@test.com", user: user2._id }] })
 
-<<<<<<< HEAD
 
     const response = await request(app)
       .patch('/api/groups/testGroup/pull')
@@ -1090,24 +1159,6 @@
       username: "tester",
       email: "tester@test.com",
       password: "tester",
-=======
-    const response = await request(app)
-      .patch('/api/groups/testGroup/pull')
-      .set("Cookie", `accessToken=${adminAccessTokenValid}; refreshToken=${adminAccessTokenValid}`)
-      .send({ emails: [" "] });
-
-    expect(response.status).toBe(400);
-    expect(response.body).toHaveProperty('error');
-    expect(response.body.error).toBe('Email is an Empty String');
-
-  });
-
-  test('400 error if the group contains only one member before deleting any user', async () => {
-    // Create a test group with name "test-group" and members
-    await User.insertMany([{
-      username: "tester",
-      email: "tester@test.com",
-      password: "tester",
       refreshToken: adminAccessTokenValid
     }, {
       username: "admin",
@@ -1117,38 +1168,6 @@
       role: "Admin"
     }])
 
-
-    const user1 = await User.findOne({ email: "tester@test.com" })
-    await Group.create({name: "testGroup", members: [{email: "tester@test.com", user: user1._id}]})
-
-    const response = await request(app)
-      .patch('/api/groups/testGroup/pull')
-      .set("Cookie", `accessToken=${adminAccessTokenValid}; refreshToken=${adminAccessTokenValid}`)
-      .send({ emails: ["tester@test.com"] });
-  
-    expect(response.status).toBe(400);
-    expect(response.body).toHaveProperty('error');
-    expect(response.body.error).toBe("Can't remove all members");
-
-  });
-
-  test('401 error if called by an authenticated user who is not part of the group (authType = Group) if the route is api/groups/:name/remove', async () => {
-    // Create a test group with name "test-group" and members
-    await User.insertMany([{
-      username: "user",
-      email: "user@test.com",
-      password: "user",
->>>>>>> 3ddbb13b
-      refreshToken: adminAccessTokenValid
-    }, {
-      username: "admin",
-      email: "admin@test.com",
-      password: "admin",
-      refreshToken: adminAccessTokenValid,
-      role: "Admin"
-    }])
-
-<<<<<<< HEAD
     const user1 = await User.findOne({ email: "tester@test.com" })
     const user2 = await User.findOne({ email: "admin@test.com" })
     await Group.create({ name: "testGroup", members: [{ email: "tester@test.com", user: user1._id }, { email: "admin@test.com", user: user2._id }] })
@@ -1205,38 +1224,12 @@
       username: "tester",
       email: "tester@test.com",
       password: "tester",
-=======
-
-    const user1 = await User.findOne({ email: "user@test.com" })
-    const user2 = await User.findOne({ email: "admin@test.com" })
-    const testGroup = await Group.create({name: "testGroup", members: [{email: "user@test.com", user: user1._id}, {email: "admin@test.com" , user: user2._id}]})
-
-
-    const response = await request(app)
-      .patch('/api/groups/testGroup/remove')
-      .set("Cookie", `accessToken=${testerAccessTokenValid}; refreshToken=${testerAccessTokenValid}`)
-      .send({ emails: ["user@test.com"] });
-      
-    expect(response.status).toBe(401);
-    expect(response.body).toHaveProperty('error');
-    expect(response.body.error).toBe('Group: user not in group');
-
-  });
-
-  test('401 error if called by an authenticated user who is not an admin (authType = Admin) if the route is api/groups/:name/pull', async () => {
-    // Create a test group with name "test-group" and members
-    await User.insertMany([{
-      username: "user",
-      email: "user@test.com",
-      password: "user",
->>>>>>> 3ddbb13b
       refreshToken: adminAccessTokenValid
     }, {
       username: "admin",
       email: "admin@test.com",
       password: "admin",
       refreshToken: adminAccessTokenValid,
-<<<<<<< HEAD
       role: "Admin",
     }])
   
@@ -1252,26 +1245,6 @@
   
     expect(response.status).toBe(400);
     expect(response.body).toHaveProperty('error',"Invalid email format"  );
-=======
-      role: "Admin"
-    }])
-
-
-    const user1 = await User.findOne({ email: "user@test.com" })
-    const user2 = await User.findOne({ email: "admin@test.com" })
-    const testGroup = await Group.create({name: "testGroup", members: [{email: "user@test.com", user: user1._id}, {email: "admin@test.com" , user: user2._id}]})
-
-
-    const response = await request(app)
-      .patch('/api/groups/testGroup/pull')
-      .set("Cookie", `accessToken=${testerAccessTokenValid}; refreshToken=${testerAccessTokenValid}`)
-      .send({ emails: ["user@test.com"] });
-      
-    expect(response.status).toBe(401);
-    expect(response.body).toHaveProperty('error');
-    expect(response.body.error).toBe('Admin: Mismatched role');
-
->>>>>>> 3ddbb13b
   });
 })
 
