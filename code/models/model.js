import mongoose, { Schema } from "mongoose";

const categories_model = new Schema({
    type: {
        type: String,
        required: true,
        default: "investment",
        unique: true
    },
    color: {
        type: String,
        required: true,
        default: "#fcbe44"
    }
<<<<<<< HEAD
    
=======

>>>>>>> a230206c
});

const transaction_model = new Schema({
    username: {
        type: String,
        default: "Anonymous",
        required: true
    },
    type: {
        type: String,
        default: "investment",
        required: true
    },
    amount: {
        type: Number,
<<<<<<< HEAD
        default: 0
=======
        default: 0,
        required: true
>>>>>>> a230206c
    },
    date: {
        type: Date,
        default: Date.now
    }
})

const categories = mongoose.model("categories", categories_model);
const transactions = mongoose.model("transactions", transaction_model);

export { categories, transactions }
<|MERGE_RESOLUTION|>--- conflicted
+++ resolved
@@ -12,11 +12,7 @@
         required: true,
         default: "#fcbe44"
     }
-<<<<<<< HEAD
-    
-=======
 
->>>>>>> a230206c
 });
 
 const transaction_model = new Schema({
@@ -32,12 +28,8 @@
     },
     amount: {
         type: Number,
-<<<<<<< HEAD
-        default: 0
-=======
         default: 0,
         required: true
->>>>>>> a230206c
     },
     date: {
         type: Date,
